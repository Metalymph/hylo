type A {
  let i: Int
}

fun foo() -> Int {
  ret 2
}

fun main() {
<<<<<<< HEAD
  val n = 40
  val a = async A(i: n)
  val b = async foo()
  val c = (await a).i + await b
  exit(c)
=======
  let n = 42
  let a = async A(i: n)
  let b = await a
  exit(b.i)
>>>>>>> 9c33e3ac
}<|MERGE_RESOLUTION|>--- conflicted
+++ resolved
@@ -7,16 +7,9 @@
 }
 
 fun main() {
-<<<<<<< HEAD
   val n = 40
   val a = async A(i: n)
   val b = async foo()
   val c = (await a).i + await b
   exit(c)
-=======
-  let n = 42
-  let a = async A(i: n)
-  let b = await a
-  exit(b.i)
->>>>>>> 9c33e3ac
 }