--- conflicted
+++ resolved
@@ -4,27 +4,15 @@
 
 fun main() {
   var x: Maybe<A> = A(i: 30)
-<<<<<<< HEAD
   let y: Int = match x {
-    case let a: A   { a.i }
+    case let a: A   { a.i.copy() }
     case let a: Nil { 12 }
   }
 
   x = Nil()
   let z: Int = match x {
-    case let a: A   { a.i }
+    case let a: A   { a.i.copy() }
     case let a: Nil { 12 }
-=======
-  val y: Int = match x {
-    case val a: A   { a.i.copy() }
-    case val a: Nil { 12 }
-  }
-
-  x = Nil()
-  val z: Int = match x {
-    case val a: A   { a.i.copy() }
-    case val a: Nil { 12 }
->>>>>>> e2404aaa
   }
 
   exit(y + z)
