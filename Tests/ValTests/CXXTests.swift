--- conflicted
+++ resolved
@@ -7,24 +7,13 @@
 final class CXXTests: XCTestCase {
 
   func testTranspiler() throws {
-
     try checkAnnotatedValFiles(
-      in: "TestCases/CXX",
-      checkingAnnotationCommands: ["cpp", "h"],
-
+      in: "TestCases/CXX", checkingAnnotationCommands: ["cpp", "h"],
       { (source, cxxAnnotations, diagnostics) in
         // Create a module for the input.
-<<<<<<< HEAD
-        var ast = baseAST
+        var ast = AST.coreModule
         let module = try ast.makeModule(
           source.baseName, sourceCode: [source], diagnostics: &diagnostics)
-=======
-        var ast = AST.coreModule
-        let module = ast.insert(synthesized: ModuleDecl(source.baseName))
-
-        // Parse the input.
-        _ = try Parser.parse(source, into: module, in: &ast, diagnostics: &diagnostics)
->>>>>>> 4064c7d0
 
         let typedProgram = try TypedProgram(ast, diagnostics: &diagnostics)
 
