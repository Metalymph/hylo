--- conflicted
+++ resolved
@@ -20,24 +20,7 @@
         // Parse the input.
         _ = try Parser.parse(source, into: module, in: &ast, diagnostics: &diagnostics)
 
-<<<<<<< HEAD
-        // Run the type checker.
-        var checker = TypeChecker(program: ScopedProgram(ast))
-        checker.check(module: module)
-        diagnostics.report(checker.diagnostics)
-        try diagnostics.throwOnError()
-
-        let typedProgram = TypedProgram(
-          annotating: checker.program,
-          declTypes: checker.declTypes,
-          exprTypes: checker.exprTypes,
-          implicitCaptures: checker.implicitCaptures,
-          referredDecls: checker.referredDecls,
-          foldedSequenceExprs: checker.foldedSequenceExprs,
-          relations: checker.relations)
-=======
         let typedProgram = try TypedProgram(ast, diagnostics: &diagnostics)
->>>>>>> 585f9710
 
         // TODO: Run IR transform passes
 
