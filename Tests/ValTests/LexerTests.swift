--- conflicted
+++ resolved
@@ -110,24 +110,15 @@
 
   func testKeywords() {
     let input = SourceFile(contents: """
-<<<<<<< HEAD
-    any await break catch conformance continue deinit do else extension for fun if import in
-=======
-    any async break catch conformance continue deinit do else extension for fun if import in
->>>>>>> 4ddfa672
-    infix init inout let match namespace nil operator postfix prefix property public return set
-    sink some spawn static subscript trait try type typealias var where while yield yielded
+    any break catch conformance continue deinit do else extension for fun if import in infix init
+    inout let match namespace nil operator postfix prefix property public return set sink some
+    spawn static subscript trait try type typealias var where while yield yielded
     """)
 
     assert(
       tokenize(input),
       matches: [
         TokenSpecification(.`any`         , "any"),
-<<<<<<< HEAD
-        TokenSpecification(.`await`       , "await"),
-=======
-        TokenSpecification(.`async`       , "async"),
->>>>>>> 4ddfa672
         TokenSpecification(.`break`       , "break"),
         TokenSpecification(.`catch`       , "catch"),
         TokenSpecification(.`conformance` , "conformance"),
