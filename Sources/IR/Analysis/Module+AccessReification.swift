--- conflicted
+++ resolved
@@ -21,9 +21,10 @@
 /// elements in `W` eliminates those leaves, forming a smaller forest until `W` is empty.
 ///
 /// Step 2b is implemented by `Module.forEachClient(of:)` and `Module.requests(_:)`. The former
-/// iterates over all the uses of an instruction, traversing `subfield_view`. The latter
-/// returns the set of requested capabilities for each user. As well-formed accesses to memory must
-/// be done via `borrow` or `load`, there's a fairly small number of instructions to consider.
+/// iterates over all the uses of an instruction, traversing instructions that compute derived
+/// addresses (.e.g., `subfield_view`). The latter returns the set of requested capabilities for
+/// each user. As well-formed accesses to memory must be done via `borrow` or `load`, there's a
+/// fairly small number of instructions to consider.
 ///
 /// Note that `move` are assumed to request `inout` only as assignment should be preferred over
 /// initialization. This assumption is sound because if the reifiable access only provides `set`,
@@ -100,12 +101,8 @@
   private func forEachClient(of i: InstructionID, _ action: (Use) -> Void) {
     guard let uses = self.uses[.register(i, 0)] else { return }
     for u in uses {
-<<<<<<< HEAD
       switch self[u.user] {
-      case is ElementAddrInstruction, is OpenSumInstruction:
-=======
-      if self[u.user] is SubfieldViewInstruction {
->>>>>>> 25e55e17
+      case is OpenSumInstruction, is SubfieldViewInstruction:
         forEachClient(of: u.user, action)
       default:
         action(u)
