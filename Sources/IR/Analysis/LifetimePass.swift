--- conflicted
+++ resolved
@@ -31,12 +31,7 @@
           // Delete the borrow if it's never used.
           if borrowLifetime.isEmpty {
             if let decl = borrow.binding {
-<<<<<<< HEAD
-              diagnostics.append(
-                .unusedBinding(name: decl.baseName, at: borrow.range ?? .eliminateFIXME))
-=======
-              diagnostics.append(.unusedBinding(name: decl.name, at: borrow.site))
->>>>>>> 973940a6
+              diagnostics.append(.unusedBinding(name: decl.baseName, at: borrow.site))
             }
             module[block].instructions.remove(at: instruction.address)
             continue
