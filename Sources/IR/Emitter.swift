--- conflicted
+++ resolved
@@ -207,7 +207,7 @@
     // Handle FFIs without return values.
     let output = module.functions[f]!.output.ast
     if output.isVoidOrNever {
-      module.append(module.makeReturn(.constant(.void), anchoredAt: d.site), to: insertionBlock!)
+      module.append(module.makeReturn(.void, anchoredAt: d.site), to: insertionBlock!)
       return
     }
 
@@ -748,15 +748,8 @@
     booleanLiteral expr: BooleanLiteralExpr.Typed,
     into module: inout Module
   ) -> Operand {
-<<<<<<< HEAD
-    let value = Operand.constant(
-      .integer(IntegerConstant(expr.value ? 1 : 0, bitWidth: 1)))
-
+    let value = Operand.constant(IntegerConstant(expr.value ? 1 : 0, bitWidth: 1))
     let boolType = program.ast.coreType("Bool")!
-=======
-    let value = Operand.constant(IntegerConstant(expr.value ? 1 : 0, bitWidth: 1))
-    let boolType = program.ast.coreType(named: "Bool")!
->>>>>>> dc972eed
     return module.append(
       module.makeRecord(boolType, aggregating: [value], anchoredAt: expr.site),
       to: insertionBlock!)[0]
@@ -1402,24 +1395,14 @@
     into module: inout Module
   ) -> Operand {
     switch literalType {
-<<<<<<< HEAD
     case program.ast.coreType("Double")!:
-      let v = Constant.floatingPoint(.double(s))
-=======
-    case program.ast.coreType(named: "Double")!:
       let v = FloatingPointConstant.double(s)
->>>>>>> dc972eed
       return module.append(
         module.makeRecord(literalType, aggregating: [.constant(v)], anchoredAt: anchor),
         to: insertionBlock!)[0]
 
-<<<<<<< HEAD
     case program.ast.coreType("Float")!:
-      let v = Constant.floatingPoint(.float(s))
-=======
-    case program.ast.coreType(named: "Float")!:
       let v = FloatingPointConstant.float(s)
->>>>>>> dc972eed
       return module.append(
         module.makeRecord(literalType, aggregating: [.constant(v)], anchoredAt: anchor),
         to: insertionBlock!)[0]
@@ -1520,7 +1503,7 @@
         to: insertionBlock!)[0]
       module.append(
         module.makeCall(
-          applying: .constant(.function(convert)), to: [x1, foreign], anchoredAt: site),
+          applying: .constant(convert), to: [x1, foreign], anchoredAt: site),
         to: insertionBlock!)
       let x3 = module.append(
         module.makeLoad(x0, anchoredAt: site),
@@ -1556,7 +1539,7 @@
         module.makeBorrow(.let, from: o, anchoredAt: site),
         to: insertionBlock!)
       let x1 = module.append(
-        module.makeCall(applying: .constant(.function(convert)), to: x0, anchoredAt: site),
+        module.makeCall(applying: .constant(convert), to: x0, anchoredAt: site),
         to: insertionBlock!)[0]
       return x1
 
