--- conflicted
+++ resolved
@@ -16,17 +16,10 @@
   private var insertionBlock: Block.ID?
 
   /// A stack of frames describing the variables and allocations of each traversed lexical scope.
-<<<<<<< HEAD
-  private var stack = Stack()
-
-  /// The declaration of the receiver of the function or subscript currently lowered, if any.
-  private var receiverDecl: ParameterDecl.Typed?
-=======
   private var frames = Stack()
 
   /// The receiver of the function or subscript currently being lowered, if any.
   private var receiver: ParameterDecl.Typed?
->>>>>>> dd6f0824
 
   /// Creates an emitter with a well-typed AST.
   public init(program: TypedProgram) {
@@ -35,19 +28,11 @@
 
   // MARK: Declarations
 
-<<<<<<< HEAD
-  /// Emits the IR of the top-level declaration `d` into `module`.
-  ///
-  /// - Requires: `d` is at module scope.
-  mutating func emit(topLevel d: AnyDeclID.TypedNode, into module: inout Module) {
-    precondition(d.scope.kind == TopLevelDeclSet.self)
-=======
   /// Inserts the IR for the top-level declaration `d` into `module`.
   ///
   /// - Requires: `d` is at module scope.
   mutating func emit(topLevel d: AnyDeclID.TypedNode, into module: inout Module) {
     precondition(d.scope.kind == TranslationUnit.self)
->>>>>>> dd6f0824
     switch d.kind {
     case FunctionDecl.self:
       emit(functionDecl: FunctionDecl.Typed(d)!, into: &module)
@@ -62,11 +47,7 @@
     }
   }
 
-<<<<<<< HEAD
-  /// Emits the IR of `decl` into `module`.
-=======
   /// Inserts the IR for `decl` into `module`.
->>>>>>> dd6f0824
   private mutating func emit(functionDecl decl: FunctionDecl.Typed, into module: inout Module) {
     // Declare the function in the module if necessary.
     let functionID = module.getOrCreateFunction(correspondingTo: decl, program: program)
@@ -128,30 +109,17 @@
       }
     }
 
-<<<<<<< HEAD
-    swap(&receiverDecl, &self.receiverDecl)
-    stack.pop()
-    assert(stack.isEmpty)
-  }
-
-  /// Emits the IR of `decl` into `module`.
-=======
     swap(&receiverDecl, &self.receiver)
     frames.pop()
     assert(frames.isEmpty)
   }
 
   /// Inserts the IR for `decl` into `module`.
->>>>>>> dd6f0824
   private mutating func emit(subscriptDecl decl: SubscriptDecl.Typed, into module: inout Module) {
     fatalError("not implemented")
   }
 
-<<<<<<< HEAD
-  /// Emits the IR of `decl` into `module`.
-=======
   /// Inserts the IR for `decl` into `module`.
->>>>>>> dd6f0824
   private mutating func emit(productDecl decl: ProductTypeDecl.Typed, into module: inout Module) {
     for member in decl.members {
       // Emit the member functions and subscripts of the type declaration.
@@ -172,27 +140,14 @@
     }
   }
 
-<<<<<<< HEAD
-  /// Emits the IR of `decl` into `module`, assuming it's a local binding.
-=======
   /// Inserts the IR for the local binding `decl` into `module`.
   ///
   /// - Requires: `decl` is a local binding.
->>>>>>> dd6f0824
   private mutating func emit(localBindingDecl decl: BindingDecl.Typed, into module: inout Module) {
     switch decl.pattern.introducer.value {
     case .var, .sinklet:
       emit(storedLocalBindingDecl: decl, into: &module)
     case .let:
-<<<<<<< HEAD
-      emit(borrowedLocalBindingDecl: decl, withCapability: .let, into: &module)
-    case .inout:
-      emit(borrowedLocalBindingDecl: decl, withCapability: .inout, into: &module)
-    }
-  }
-
-  /// Emits the IR of `decl` into `module`, assuming it's a local `var` or `sink let` binding.
-=======
       emit(localBindingDecl: decl, borrowing: .let, into: &module)
     case .inout:
       emit(localBindingDecl: decl, borrowing: .inout, into: &module)
@@ -202,7 +157,6 @@
   /// Inserts the IR for the local binding `decl` into `module`.
   ///
   /// - Requires: `decl` is a local local `var` or `sink let` binding.
->>>>>>> dd6f0824
   private mutating func emit(
     storedLocalBindingDecl decl: BindingDecl.Typed,
     into module: inout Module
@@ -263,19 +217,12 @@
     }
   }
 
-<<<<<<< HEAD
-  /// Emits the IR of `decl` into `module`, assuming it's a local `let`, `inout` or `set` binding.
-  private mutating func emit(
-    borrowedLocalBindingDecl decl: BindingDecl.Typed,
-    withCapability capability: AccessEffect,
-=======
   /// Inserts the IR for the local binding `decl` into `module`.
   ///
   /// - Requires: `decl` is a local local `let`, `inout`, or `set` binding.
   private mutating func emit(
     localBindingDecl decl: BindingDecl.Typed,
     borrowing capability: AccessEffect,
->>>>>>> dd6f0824
     into module: inout Module
   ) {
     precondition(program.isLocal(decl.id))
@@ -322,11 +269,7 @@
 
   // MARK: Statements
 
-<<<<<<< HEAD
-  /// Emits the IR of `stmt` into `module`.
-=======
   /// Inserts the IR for `stmt` into `module`.
->>>>>>> dd6f0824
   private mutating func emit<ID: StmtID>(stmt: ID.TypedNode, into module: inout Module) {
     switch stmt.kind {
     case AssignStmt.self:
@@ -352,11 +295,7 @@
   }
 
   private mutating func emit(braceStmt stmt: BraceStmt.Typed, into module: inout Module) {
-<<<<<<< HEAD
-    stack.push()
-=======
     frames.push()
->>>>>>> dd6f0824
     for s in stmt.stmts {
       emit(stmt: s, into: &module)
     }
@@ -391,12 +330,7 @@
 
   // MARK: r-values
 
-<<<<<<< HEAD
-  /// Emits the IR of `expr` treated as a r-value into `module`, inserting instructions at the end
-  /// of `self.insertionBlock`.
-=======
   /// Inserts the IR for the rvalue `expr` into `module` at the end of the current insertion block.
->>>>>>> dd6f0824
   private mutating func emitR<ID: ExprID>(
     expr: ID.TypedNode,
     into module: inout Module
@@ -702,7 +636,6 @@
   /// Emits the IR of a call to `f` with given `arguments` at `site` into `module`, inserting
   /// instructions at the end of `self.insertionBlock`.
   private mutating func emitR(
-<<<<<<< HEAD
     builtinFunctionCallTo f: BuiltinFunction,
     with arguments: [LabeledArgument],
     at site: SourceRange,
@@ -717,8 +650,6 @@
   }
 
   private mutating func emitR(
-=======
->>>>>>> dd6f0824
     integerLiteralExpr expr: IntegerLiteralExpr.Typed,
     into module: inout Module
   ) -> Operand {
@@ -866,14 +797,9 @@
     }
   }
 
-<<<<<<< HEAD
-  /// Emits the IR of `expr` as an operand suitable to be the callee of a `CallInstruction` into
-  /// `module`, updating `conventions` and `arguments` if `expr` refers to a bound member function.
-=======
   /// Inserts the IR for the callee `expr` into `module` at the end of the current insertion block,
   /// inserting into `conventions` and `arguments` the passing convention and value of the callee's
   /// receiver if `expr` refers to a bound member function.
->>>>>>> dd6f0824
   ///
   /// - Requires: `expr` has a lambda type.
   private mutating func emitCallee(
@@ -981,13 +907,8 @@
 
   // MARK: l-values
 
-<<<<<<< HEAD
-  /// Emits the IR of `expr` treated as a l-value with given `capability` into `module`, inserting
-  /// instructions at the end of `self.insertionBlock`.
-=======
   /// Inserts the IR for the lvalue `expr` meant for `capability` into `module` at the end of the
   /// current insertion block.
->>>>>>> dd6f0824
   private mutating func emitL<ID: ExprID>(
     expr: ID.TypedNode,
     meantFor capability: AccessEffect,
@@ -995,11 +916,7 @@
   ) -> Operand {
     switch expr.kind {
     case NameExpr.self:
-<<<<<<< HEAD
-      return emitL(nameExpr: NameExpr.Typed(expr)!, withCapability: capability, into: &module)
-=======
       return emitL(nameExpr: NameExpr.Typed(expr)!, meantFor: capability, into: &module)
->>>>>>> dd6f0824
 
     case SubscriptCallExpr.self:
       fatalError("not implemented")
@@ -1026,11 +943,7 @@
 
   private mutating func emitL(
     nameExpr expr: NameExpr.Typed,
-<<<<<<< HEAD
-    withCapability capability: AccessEffect,
-=======
     meantFor capability: AccessEffect,
->>>>>>> dd6f0824
     into module: inout Module
   ) -> Operand {
     switch expr.decl {
@@ -1096,12 +1009,7 @@
 
   // MARK: Helpers
 
-<<<<<<< HEAD
-  /// Pops the top frame of `self.stack` and emits a deallocation instruction for each allocation
-  /// in that frame.
-=======
   /// Emits a deallocation instruction for each allocation in the top frame of `self.frames`.
->>>>>>> dd6f0824
   private mutating func emitStackDeallocs(in module: inout Module, site: SourceRange) {
     while let alloc = frames.top.allocs.popLast() {
       module.append(DeallocStackInstruction(alloc, site: site), to: insertionBlock!)
@@ -1126,11 +1034,7 @@
   /// A stack of frames.
   fileprivate struct Stack {
 
-<<<<<<< HEAD
-    /// The frames in the stack, in FILO order.
-=======
     /// The frames in the stack, ordered from bottom to top.
->>>>>>> dd6f0824
     private var frames: [Frame] = []
 
     /// True iff the stack is empty.
@@ -1144,15 +1048,11 @@
       _modify { yield &frames[frames.count - 1] }
     }
 
-<<<<<<< HEAD
-    /// Accesses the IR corresponding to `d`, assuming the stack is not empty.
-=======
     /// Accesses the IR corresponding to `d`.
     ///
     /// - Requires: The stack is not empty.
     /// - Complexity: O(*n*) for read access where *n* is the number of frames in the stack. O(1)
     ///   for write access.
->>>>>>> dd6f0824
     subscript<ID: DeclID>(d: ID.TypedNode) -> Operand? {
       get {
         for frame in frames.reversed() {
@@ -1168,16 +1068,11 @@
       frames.append(newFrame)
     }
 
-<<<<<<< HEAD
-    /// Pops the top frame, assuming the stack is not empty.
-    mutating func pop() {
-=======
     /// Pops the top frame.
     ///
     /// - Requires: The stack is not empty.
     @discardableResult
     mutating func pop() -> Frame {
->>>>>>> dd6f0824
       precondition(top.allocs.isEmpty, "stack leak")
       return frames.removeLast()
     }
