--- conflicted
+++ resolved
@@ -5,35 +5,23 @@
   public let baseName: String
 
   /// The source files in the module.
-<<<<<<< HEAD
-  public let sources: [NodeID<TopLevelDeclSet>]
-
-  public init(name: String, sources: [NodeID<TopLevelDeclSet>]) {
-    self.baseName = name
-    self.sources = sources
-    self.site = SourceFile(synthesizedText: "/* module: \(name) */").wholeRange
-=======
-  public private(set) var sources: [NodeID<TranslationUnit>] = []
+  public let sources: [NodeID<TranslationUnit>]
 
   /// True iff this module has access to the Builtin module.
   public let canAccessBuiltins: Bool
 
+  public let site: SourceRange
+
   /// Creates an instance with the given properties and no source files.
-  public init(_ baseName: String, builtinModuleAccess canAccessBuiltins: Bool = false) {
+  public init(
+    _ baseName: String,
+    sources: [NodeID<TranslationUnit>],
+    builtinModuleAccess canAccessBuiltins: Bool = false
+  ) {
     self.baseName = baseName
+    self.sources = sources
+    self.canAccessBuiltins = canAccessBuiltins
     self.site = SourceFile(synthesizedText: "/* module: \(baseName) */").wholeRange
-    self.canAccessBuiltins = canAccessBuiltins
->>>>>>> 4064c7d0
   }
 
-  public let site: SourceRange
-
-<<<<<<< HEAD
-=======
-  /// Adds the given source file to our list of sources.
-  public mutating func addSourceFile(_ s: NodeID<TranslationUnit>) {
-    sources.append(s)
-  }
-
->>>>>>> 4064c7d0
 }