--- conflicted
+++ resolved
@@ -6,48 +6,8 @@
 /// The key of an entry in a capture table.
 public struct CaptureKey: Hashable {
 
-<<<<<<< HEAD
-    /// The declaration being captured.
-    public let capturedDecl: ValueDecl
-
-    public func hash(into hasher: inout Hasher) {
-      hasher.combine(ObjectIdentifier(capturedDecl))
-    }
-
-    public static func == (lhs: Key, rhs: Key) -> Bool {
-      return lhs.capturedDecl === rhs.capturedDecl
-    }
-
-  }
-
-  /// An entry in a capture table.
-  public struct Value {
-
-    /// The declaration to which captured identifiers refer in the context of the expression.
-    ///
-    /// If the capture is explicit, the property refers to the `CaptureDecl` that's defined in the
-    /// the capture list. Otherwise, it refers directly to an external declaration.
-    public let referredDecl: ValueDecl
-
-    /// The contextual type of the capture, i.e., the type of a reference to the captured
-    /// declaration in the context of the expression.
-    public let type: ValType
-
-    /// A list of declaration references associated with the capture.
-    public var refs: [DeclRefExpr] = []
-
-    /// The semantics of the capture.
-    public var semantics: CaptureDecl.Semantics {
-      if let capture = referredDecl as? CaptureDecl {
-        return capture.semantics
-      } else {
-        return .let
-      }
-    }
-=======
   /// The declaration being captured.
   public let decl: ValueDecl
->>>>>>> e2404aaa
 
   public init(_ decl: ValueDecl) {
     self.decl = decl
