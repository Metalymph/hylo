import Utils

/// A visitor that generates constraints based on the structure of the AST.
struct ConstraintGenerator {

  /// The types inferred by constraint generation for the visited expressions, along with the
  /// constraints between these types and the diagnostics of the error encountered.
  struct Result {

    /// A map from visited expression to its inferred type.
    let inferredTypes: ExprProperty<AnyType>

    /// The set of type constraints being generated.
    let constraints: [Constraint]

    /// The diagnostics of the errors the generator encountered.
    let diagnostics: [Diagnostic]

  }

  /// The expression for which constraints are being generated.
  private let subject: AnyExprID

  /// The scope in which the AST is visited.
  private var scope: AnyScopeID

  /// A map from expression to its expected type.
  private var expectedTypes = ExprProperty<AnyType>()

  /// A map from visited expression to its inferred type.
  private var inferredTypes = ExprProperty<AnyType>()

  /// The set of type constraints being generated.
  private var constraints: [Constraint] = []

  /// The diagnostics of the errors the generator encountered.
  private var diagnostics: [Diagnostic] = []

  /// Creates an instance that generates type constraints for `expr` in `scope` with the given
  /// inferred and expected types.
  init(
    scope: AnyScopeID,
    expr: AnyExprID,
    inferredType: AnyType?,
    expectedType: AnyType?
  ) {
    self.subject = expr
    self.scope = scope
    inferredTypes[expr] = inferredType
    expectedTypes[expr] = expectedType
  }

  /// Applies `self` to generate constraints using `checker` to resolve names and realize types.
  mutating func apply(using checker: inout TypeChecker) -> Result {
    visit(expr: subject, using: &checker)
    return Result(
      inferredTypes: inferredTypes,
      constraints: constraints,
      diagnostics: diagnostics)
  }

  private mutating func visit(expr: AnyExprID, using checker: inout TypeChecker) {
    switch expr.kind {
    case BooleanLiteralExpr.self:
      return visit(booleanLiteral: NodeID(rawValue: expr.rawValue), using: &checker)
    case CastExpr.self:
      return visit(cast: NodeID(rawValue: expr.rawValue), using: &checker)
    case CondExpr.self:
      return visit(cond: NodeID(rawValue: expr.rawValue), using: &checker)
    case FloatLiteralExpr.self:
      return visit(floatLiteral: NodeID(rawValue: expr.rawValue), using: &checker)
    case FunctionCallExpr.self:
      return visit(functionCall: NodeID(rawValue: expr.rawValue), using: &checker)
    case InoutExpr.self:
      return visit(`inout`: NodeID(rawValue: expr.rawValue), using: &checker)
    case IntegerLiteralExpr.self:
      return visit(integerLiteral: NodeID(rawValue: expr.rawValue), using: &checker)
    case LambdaExpr.self:
      return visit(lambda: NodeID(rawValue: expr.rawValue), using: &checker)
    case MapLiteralExpr.self:
      return visit(mapLiteral: NodeID(rawValue: expr.rawValue), using: &checker)
    case MatchExpr.self:
      return visit(match: NodeID(rawValue: expr.rawValue), using: &checker)
    case NameExpr.self:
      return visit(name: NodeID(rawValue: expr.rawValue), using: &checker)
    case NilLiteralExpr.self:
      return visit(nil: NodeID(rawValue: expr.rawValue), using: &checker)
    case SequenceExpr.self:
      return visit(sequence: NodeID(rawValue: expr.rawValue), using: &checker)
    case SpawnExpr.self:
      return visit(spawn: NodeID(rawValue: expr.rawValue), using: &checker)
    case StringLiteralExpr.self:
      return visit(stringLiteral: NodeID(rawValue: expr.rawValue), using: &checker)
    case SubscriptCallExpr.self:
      return visit(subscriptCall: NodeID(rawValue: expr.rawValue), using: &checker)
    case TupleExpr.self:
      return visit(tuple: NodeID(rawValue: expr.rawValue), using: &checker)
    case TupleMemberExpr.self:
      return visit(tupleMember: NodeID(rawValue: expr.rawValue), using: &checker)
    case UnicodeScalarLiteralExpr.self:
      return visit(unicodeScalarLiteral: NodeID(rawValue: expr.rawValue), using: &checker)
    default:
      unreachable()
    }
  }

  private mutating func visit(
    booleanLiteral id: NodeID<BooleanLiteralExpr>,
    using checker: inout TypeChecker
  ) {
    let boolType = checker.program.ast.coreType(named: "Bool")!
    assume(typeOf: id, equals: boolType, at: checker.program.ast[id].origin)
  }

  private mutating func visit(
    bufferLiteral id: NodeID<BufferLiteralExpr>,
    using checker: inout TypeChecker
  ) {
    fatalError("not implemented")
  }

  private mutating func visit(
    cast id: NodeID<CastExpr>,
    using checker: inout TypeChecker
  ) {
    let node = checker.program.ast[id]

    // Realize the type to which the left operand should be converted.
    guard var target = checker.realize(node.right, inScope: scope)?.instance else {
      assignToError(id)
      return
    }

    let (ty, cs) = checker.contextualize(
      type: target,
      inScope: scope,
      cause: ConstraintCause(.cast, at: checker.program.ast[id].origin))
    target = ty
    constraints.append(contentsOf: cs)

    let lhs = node.left
    switch node.kind {
    case .down:
      // Note: constraining the type of the left operand to be above the right operand wouldn't
      // contribute any useful information to the constraint system.
      break

    case .up:
      // The type of the left operand must be statically known to subtype of the right operand.
      inferredTypes[lhs] = ^TypeVariable(node: lhs.base)
      constraints.append(
        equalityOrSubtypingConstraint(
          inferredTypes[lhs]!, target,
          because: ConstraintCause(.cast, at: checker.program.ast[id].origin)))

    case .builtinPointerConversion:
      // The type of the left operand must be `Builtin.Pointer`.
      inferredTypes[lhs] = .builtin(.pointer)
    }

    // Visit the left operand.
    visit(expr: lhs, using: &checker)

    // In any case, the expression is assumed to have the type denoted by the right operand.
    assume(typeOf: id, equals: target, at: checker.program.ast[id].origin)
  }

  private mutating func visit(
    cond id: NodeID<CondExpr>,
    using checker: inout TypeChecker
  ) {
    defer { assert(inferredTypes[id] != nil) }

    // Visit the condition(s).
    let boolType = checker.program.ast.coreType(named: "Bool")!
    for item in checker.program.ast[id].condition {
      switch item {
      case .expr(let expr):
        // Condition must be Boolean.
        inferredTypes[expr] = ^boolType
        visit(expr: expr, using: &checker)

      case .decl(let binding):
        _ = checker.check(binding: binding)
      }
    }

    // Assume the node represents an expression if both branches are single expressions.
    let inferredType: AnyType?

    // Visit the success branch.
    switch checker.program.ast[id].success {
    case .expr(let thenExpr):
      expectedTypes[thenExpr] = expectedTypes[id]
      visit(expr: thenExpr, using: &checker)
      inferredType = inferredTypes[thenExpr]

    case .block(let thenBlock):
      _ = checker.check(brace: thenBlock)
      inferredType = nil
    }

    // Visit the failure branch.
    switch checker.program.ast[id].failure {
    case .expr(let elseExpr):
      assume(typeOf: id, equals: inferredType!, at: checker.program.ast[id].origin)
      expectedTypes[elseExpr] = inferredType
      visit(expr: elseExpr, using: &checker)

    case .block(let thenBlock):
      assume(typeOf: id, equals: AnyType.void, at: checker.program.ast[id].origin)
      _ = checker.check(brace: thenBlock)

    case nil:
      assume(typeOf: id, equals: AnyType.void, at: checker.program.ast[id].origin)
    }
  }

  private mutating func visit(
    error id: NodeID<ErrorExpr>,
    using checker: inout TypeChecker
  ) {
    // Nothing to do here.
  }

  private mutating func visit(
    floatLiteral id: NodeID<FloatLiteralExpr>,
    using checker: inout TypeChecker
  ) {
    fatalError("not implemented")
  }

  private mutating func visit(
    functionCall id: NodeID<FunctionCallExpr>,
    using checker: inout TypeChecker
  ) {
    defer { assert(inferredTypes[id] != nil) }

    // Infer the type of the callee.
    let callee = checker.program.ast[id].callee
    visit(expr: callee, using: &checker)

    // The following cases must be considered:
    //
    // 1. We failed to infer the type of the callee. We can stop here.
    // 2. We couldn't infer the exact type of the callee and must rely on bottom-up inference.
    // 3. We determined the exact type of the callee, and:
    //   a. it's a lambda or method type. In that case, we can use the parameters to validate the
    //      arguments' labels and their types.
    //   b. it's a metatype and the callee is a name expression referring to a nominal type
    //      declaration. In that case, the call is actually a sugared buffer type expression.
    //   c. it's any other type. In that case the callee is not callable.

    // Case 1
    if inferredTypes[callee]!.isError {
      assignToError(id)
      return
    }

    // Case 2
    if let calleeType = TypeVariable(inferredTypes[callee]!) {
      let parameters = visit(arguments: checker.program.ast[id].arguments, using: &checker)
      let returnType = expectedTypes[id] ?? ^TypeVariable(node: AnyNodeID(id))
      let assumedCalleeType = LambdaType(
        environment: ^TypeVariable(), inputs: parameters, output: returnType)

      constraints.append(
        EqualityConstraint(
          ^calleeType, ^assumedCalleeType,
          because: ConstraintCause(.callee, at: checker.program.ast[callee].origin)))

      assume(typeOf: id, equals: returnType, at: checker.program.ast[id].origin)
      return
    }

    // Case 3a
    if let calleeType = inferredTypes[callee]!.base as? CallableType {
      if visit(
        arguments: checker.program.ast[id].arguments,
        of: checker.program.ast[id].callee,
        expecting: calleeType.inputs,
        using: &checker)
      {
        assume(typeOf: id, equals: calleeType.output, at: checker.program.ast[id].origin)
      } else {
        assignToError(id)
      }
      return
    }

    // Case 3b
    if let c = NodeID<NameExpr>(callee),
      let d = checker.referredDecls[c]?.decl,
      checker.isNominalTypeDecl(d)
    {
      assert(inferredTypes[callee]?.base is MetatypeType)

      switch d.kind {
      case ProductTypeDecl.self:
        let initializers = checker.resolve(
          Name(stem: "init"),
          introducedInDeclSpaceOf: AnyScopeID(d)!,
          inScope: scope)

        // Select suitable candidates based on argument labels.
        let labels = checker.program.ast[id].arguments.map({ $0.label?.value })
        var candidates: [OverloadConstraint.Candidate] = []
        for initializer in initializers {
          // Remove the receiver from the parameter list.
          let ctor = (initializer.type.base as! LambdaType).ctor()!

          if labels.elementsEqual(ctor.labels) {
            let (ty, cs) = checker.open(type: ^ctor)
            candidates.append(
              OverloadConstraint.Candidate(
                reference: .direct(initializer.decl),
                type: ty,
                constraints: cs,
                penalties: 0))
          }
        }

        switch candidates.count {
        case 0:
          let name = Name(stem: "init", labels: labels)
          diagnostics.append(
            .diagnose(undefinedName: "\(name)", at: checker.program.ast[c].name.origin))
          assignToError(id)
          return

        case 1:
          // Reassign the referred declaration and type of the name expression.
          checker.referredDecls[c] = candidates[0].reference
          inferredTypes[c] = candidates[0].type

          // Apply the callee's constraints.
          for c in candidates[0].constraints {
            var newConstraint = c
            newConstraint.cause = ConstraintCause(.callee, at: checker.program.ast[callee].origin)
            constraints.append(newConstraint)
          }

          // Propagate the type of the constructor down.
          let calleeType = LambdaType(candidates[0].type)!
          if visit(
            arguments: checker.program.ast[id].arguments,
            of: checker.program.ast[id].callee,
            expecting: calleeType.inputs,
            using: &checker)
          {
            assume(typeOf: id, equals: calleeType.output, at: checker.program.ast[id].origin)
          } else {
            assignToError(id)
          }

        default:
          // TODO: Handle specializations
          fatalError("not implemented")
        }

      case TraitDecl.self:
        let trait = TraitType(NodeID(rawValue: d.rawValue), ast: checker.program.ast)
        diagnostics.append(
          .diagnose(cannotConstructTrait: trait, at: checker.program.ast[callee].origin))
        assignToError(id)

      case TypeAliasDecl.self:
        fatalError("not implemented")

      default:
        unreachable("unexpected declaration")
      }

      return
    }

    // Case 3c
    diagnostics.append(
      .diagnose(
        nonCallableType: inferredTypes[callee]!,
        at: checker.program.ast[checker.program.ast[id].callee].origin))
    assignToError(id)
  }

  private mutating func visit(
    `inout` id: NodeID<InoutExpr>,
    using checker: inout TypeChecker
  ) {
    let subexpr = checker.program.ast[id].subject
    expectedTypes[subexpr] = expectedTypes[id]
    visit(expr: subexpr, using: &checker)
    assume(typeOf: id, equals: inferredTypes[subexpr]!, at: checker.program.ast[id].origin)
  }

  private mutating func visit(
    integerLiteral id: NodeID<IntegerLiteralExpr>,
    using checker: inout TypeChecker
  ) {
    defer { assert(inferredTypes[id] != nil) }

    let trait = checker.program.ast.coreTrait(named: "ExpressibleByIntegerLiteral")!
    let cause = ConstraintCause(.literal, at: checker.program.ast[id].origin)

    switch expectedTypes[id]?.base {
    case let tau as TypeVariable:
      // The type of the expression is a variable, possibly constrained elsewhere; constrain it to
      // either be `Int` or conform to `ExpressibleByIntegerLiteral`.
      constraints.append(
        expressibleByLiteralConstraint(
          ^tau, trait: trait, defaultType: ^checker.program.ast.coreType(named: "Int")!,
           because: cause))
      assume(typeOf: id, equals: tau, at: checker.program.ast[id].origin)

    case .some(let expectedType):
      // The type of has been fixed; constrain it to conform to `ExpressibleByIntegerLiteral`.
      constraints.append(ConformanceConstraint(^expectedType, conformsTo: [trait], because: cause))
      assume(typeOf: id, equals: expectedType, at: checker.program.ast[id].origin)

    case nil:
      // Without contextual information, infer the type of the literal as `Val.Int`.
      let intType = checker.program.ast.coreType(named: "Int")!
      assume(typeOf: id, equals: intType, at: checker.program.ast[id].origin)
    }
  }

  private mutating func visit(
    lambda id: NodeID<LambdaExpr>,
    using checker: inout TypeChecker
  ) {
    defer { assert(inferredTypes[id] != nil) }

    // Realize the type of the underlying declaration.
    guard let declType = LambdaType(checker.realize(underlyingDeclOf: id)) else {
      assignToError(id)
      return
    }

    // Schedule the underlying declaration to be type-checked.
    checker.deferTypeChecking(id)

    if let expectedType = LambdaType(expectedTypes[id]!) {
      // Check that the declaration defines the expected number of parameters.
      if declType.inputs.count != expectedType.inputs.count {
        diagnostics.append(
          .diagnose(
            expectedLambdaParameterCount: expectedType.inputs.count,
            found: declType.inputs.count,
            at: checker.program.ast[id].origin))
        assignToError(id)
        return
      }

      // Check that the declaration defines the expected argument labels.
      if !declType.labels.elementsEqual(expectedType.labels) {
        diagnostics.append(
          .diagnose(
            labels: Array(declType.labels),
            incompatibleWith: Array(expectedType.labels),
            at: checker.program.ast[id].origin))
        assignToError(id)
        return
      }
    } else if declType.output.base is TypeVariable {
      if case .expr(let body) = checker.program.ast[checker.program.ast[id].decl].body {
        // Infer the return type of the lambda from its body.
        inferredTypes[body] = declType.output
        expectedTypes[body] = declType.output

        let currentScope = scope
        scope = AnyScopeID(checker.program.ast[id].decl)
        visit(expr: body, using: &checker)
        scope = currentScope
      } else {
        // The system is underspecified.
        let origin = checker.program.ast[checker.program.ast[id].decl].introducerRange
        diagnostics.append(.diagnose(cannotInferComplexReturnTypeAt: origin))
        assignToError(id)
        return
      }
    }

    assume(typeOf: id, equals: declType, at: checker.program.ast[id].origin)
  }

  private mutating func visit(
    mapLiteral i: NodeID<MapLiteralExpr>,
    using checker: inout TypeChecker
  ) {
    fatalError("not implemented")
  }

  private mutating func visit(
    match i: NodeID<MatchExpr>,
    using checker: inout TypeChecker
  ) {
    fatalError("not implemented")
  }

  private mutating func visit(
    name id: NodeID<NameExpr>,
    using checker: inout TypeChecker
  ) {
    defer { assert(inferredTypes[id] != nil) }

    // Resolve the nominal prefix of the expression.
    let resolution = checker.resolve(nominalPrefixOf: id, from: scope)
    visit(name: id, withNameResolutionResult: resolution, using: &checker)
  }

  private mutating func visit(
    name id: NodeID<NameExpr>,
    withNameResolutionResult resolution: TypeChecker.NameResolutionResult,
    using checker: inout TypeChecker
  ) {
    var parentType: AnyType?
    let unresolvedComponents: [NodeID<NameExpr>]

    switch resolution {
    case .failed(let undefinedComponent, let parentType):
      let name = checker.program.ast[undefinedComponent].name
      diagnostics.append(.diagnose(undefinedName: name.value, in: parentType, at: name.origin))
      assignToError(id)
      return

    case .inexecutable(let suffix):
      if case .expr(let domainExpr) = checker.program.ast[id].domain {
        visit(expr: domainExpr, using: &checker)
        parentType = inferredTypes[domainExpr]!
      } else {
        fatalError("not implemented")
      }
      unresolvedComponents = suffix

    case .done(let prefix, let suffix):
      for p in prefix {
        let componentOrigin = checker.program.ast[p.component].origin

        if p.candidates.count == 1 {
          // Bind the component to the resolved declaration and store its type.
          parentType = p.candidates[0].type
          checker.referredDecls[p.component] = p.candidates[0].reference
          assume(typeOf: p.component, equals: parentType!, at: componentOrigin)

          // Register the associated constraints.
          constraints.append(contentsOf: p.candidates[0].constraints)
        } else {
          // Create an overload constraint.
          parentType = expectedTypes[p.component] ?? ^TypeVariable(node: AnyNodeID(p.component))
          constraints.append(
            OverloadConstraint(
              p.component,
              withType: parentType!,
              refersToOneOf: p.candidates,
              because: ConstraintCause(.binding, at: componentOrigin)))
          assume(typeOf: p.component, equals: parentType!, at: componentOrigin)
        }
      }

<<<<<<< HEAD
      unresolvedComponents = suffix
    }
=======
      // Map the expression to a fresh variable unless we have top-down type information.
      let inferredType = expectedTypes[id] ?? ^TypeVariable(node: AnyNodeID(id))
      assume(typeOf: id, equals: inferredType, at: checker.program.ast[id].origin)

      // Create a member constraint.
      constraints.append(
        MemberConstraint(
          domainType, hasMemberExpressedBy: id, ofType: inferredType, in: checker.program.ast,
          cause: ConstraintCause(.member, at: checker.program.ast[id].origin)))
>>>>>>> 0a2002fa

    // Create the necessary constraints to let the solver resolve the remaining components.
    for component in unresolvedComponents {
      let componentOrigin = checker.program.ast[component].origin
      let memberType = expectedTypes[component] ?? ^TypeVariable(node: AnyNodeID(component))
      constraints.append(
        BoundMemberConstraint(
          parentType!, hasMemberExpressedBy: component, ofType: memberType,
          in: checker.program.ast,
          cause: ConstraintCause(.member, at: componentOrigin)))
      assume(typeOf: component, equals: memberType, at: componentOrigin)
      parentType = memberType
    }
  }

  private mutating func visit(
    nil i: NodeID<NilLiteralExpr>,
    using checker: inout TypeChecker
  ) {
    fatalError("not implemented")
  }

  private mutating func visit(
    sequence id: NodeID<SequenceExpr>,
    using checker: inout TypeChecker
  ) {
    defer { assert(inferredTypes[id] != nil) }

    // Fold the sequence and visit its sub-expressions.
    let foldedSequence = fold(sequenceExpr: id, using: &checker)
    checker.foldedSequenceExprs[id] = foldedSequence

    // Generate constraints from the folded sequence.
    let inferredRootType = visit(
      foldedSequence: foldedSequence,
      expectingRootType: expectedTypes[id],
      using: &checker)
    assume(typeOf: id, equals: inferredRootType, at: checker.program.ast[id].origin)
  }

  private mutating func visit(
    foldedSequence root: FoldedSequenceExpr,
    expectingRootType expectedRootType: AnyType?,
    using checker: inout TypeChecker
  ) -> AnyType {
    switch root {
    case .infix(let callee, let lhs, let rhs):
      // Infer the types of the operands.
      let lhsType = visit(foldedSequence: lhs, expectingRootType: nil, using: &checker)
      if lhsType.isError {
        return .error
      }

      let rhsType = visit(foldedSequence: rhs, expectingRootType: nil, using: &checker)
      if rhsType.isError {
        return .error
      }

      // Infer the type of the callee.
      let parameterType = ^TypeVariable()
      constraints.append(
        ParameterConstraint(
          rhsType, parameterType,
          because: ConstraintCause(.argument, at: checker.program.ast.origin(of: rhs))))

      let outputType = ^TypeVariable()
      let calleeType = LambdaType(
        receiverEffect: nil,
        environment: ^TupleType(labelsAndTypes: [("self", ^RemoteType(.let, lhsType))]),
        inputs: [CallableTypeParameter(type: parameterType)],
        output: outputType)
      inferredTypes[callee.expr] = ^calleeType

      // Create a member constraint for the operator.
      constraints.append(
        MemberConstraint(
          lhsType, hasMemberExpressedBy: callee.expr, ofType: ^calleeType, in: checker.program.ast,
          cause: ConstraintCause(.member, at: checker.program.ast[callee.expr].origin)))

      return outputType

    case .leaf(let expr):
      expectedTypes[expr] = expectedRootType
      visit(expr: expr, using: &checker)
      return inferredTypes[expr]!
    }
  }

  private mutating func visit(
    spawn id: NodeID<SpawnExpr>,
    using checker: inout TypeChecker
  ) {
    fatalError("not implemented")
  }

  private mutating func visit(
    stringLiteral i: NodeID<StringLiteralExpr>,
    using checker: inout TypeChecker
  ) {
    fatalError("not implemented")
  }

  private mutating func visit(
    subscriptCall id: NodeID<SubscriptCallExpr>,
    using checker: inout TypeChecker
  ) {
    defer { assert(inferredTypes[id] != nil) }

    // Infer the type of the callee.
    let callee = checker.program.ast[id].callee
    visit(expr: callee, using: &checker)

    // The following cases must be considered:
    //
    // 1. We failed to infer the type of the callee. We can stop here.
    // 2. We couldn't infer the exact type of the callee and must rely on bottom-up inference.
    // 3. We determined the exact type of the callee, and:
    //   a. it's a subscript type. In that case, we can use the parameters to validate the
    //      arguments' labels and infer their types.
    //   b. it's a metatype and the the callee is a name expression referring to a nominal type
    //      declaration. In that case, the call is actually a sugared buffer type expression.
    //   c. it's any other type. In that case we must look for an unnamed member subscript in that
    //      type and use it at the callee's type.

    // Case 1
    if inferredTypes[callee]!.isError {
      assignToError(id)
      return
    }

    // Case 2
    if let calleeType = TypeVariable(inferredTypes[callee]!) {
      let parameters = visit(arguments: checker.program.ast[id].arguments, using: &checker)
      let returnType = expectedTypes[id] ?? ^TypeVariable(node: AnyNodeID(id))
      let assumedCalleeType = SubscriptImplType(
        isProperty: false,
        receiverEffect: nil,
        environment: ^TypeVariable(),
        inputs: parameters,
        output: returnType)

      constraints.append(
        EqualityConstraint(
          ^calleeType, ^assumedCalleeType,
          because: ConstraintCause(.callee, at: checker.program.ast[callee].origin)))

      assume(typeOf: id, equals: returnType, at: checker.program.ast[id].origin)
      return
    }

    // Case 3a
    if let calleeType = SubscriptType(inferredTypes[callee]!) {
      if visit(
        arguments: checker.program.ast[id].arguments,
        of: checker.program.ast[id].callee,
        expecting: calleeType.inputs,
        using: &checker)
      {
        assume(typeOf: id, equals: calleeType.output, at: checker.program.ast[id].origin)
      } else {
        assignToError(id)
      }
      return
    }

    // Case 3b
    if let c = NodeID<NameExpr>(callee),
      let d = checker.referredDecls[c]?.decl,
      checker.isNominalTypeDecl(d)
    {
      assert(inferredTypes[callee]?.base is MetatypeType)

      // Buffer type expressions shall have exactly one argument.
      if checker.program.ast[id].arguments.count != 1 {
        diagnostics.append(
          .diagnose(invalidBufferTypeExprArgumentCount: id, in: checker.program.ast))
        assignToError(id)
        return
      }

      // Note: We'll need some form of compile-time evaluation here.
      fatalError("not implemented")
    }

    // Case 3c
    let candidates = checker.lookup("[]", memberOf: inferredTypes[callee]!, inScope: scope)
    switch candidates.count {
    case 0:
      diagnostics.append(
        .diagnose(
          noUnnamedSubscriptsIn: inferredTypes[callee]!,
          at: checker.program.ast[checker.program.ast[id].callee].origin))
      assignToError(id)

    case 1:
      // If there's a single candidate, we're looking at case 3a.
      let decl = candidates.first!
      let declType = checker.realize(decl: decl)
      assert(decl.kind == SubscriptDecl.self)

      // Bail out if we can't get the type of the referred declaration.
      if declType.isError {
        assignToError(id)
        return
      }

      // Contextualize the type of the referred declaration.
      let (contextualizedDeclType, declConstraints) = checker.contextualize(
        type: declType,
        inScope: scope,
        cause: ConstraintCause(
          .callee, at: checker.program.ast[checker.program.ast[id].callee].origin))

      // Visit the arguments.
      let calleeType = SubscriptType(contextualizedDeclType)!
      if visit(
        arguments: checker.program.ast[id].arguments,
        of: checker.program.ast[id].callee,
        expecting: calleeType.inputs,
        using: &checker)
      {
        assume(typeOf: id, equals: calleeType.output, at: checker.program.ast[id].origin)
      } else {
        assignToError(id)
        return
      }

      // Register the callee's constraints.
      constraints.append(contentsOf: declConstraints)

      // Update the referred declaration map if necessary.
      if let c = NodeID<NameExpr>(callee) {
        checker.referredDecls[c] = .member(decl)
      }

    default:
      // Note: Create an overload constraint.
      fatalError("not implemented")
    }
  }

  private mutating func visit(
    tuple id: NodeID<TupleExpr>,
    using checker: inout TypeChecker
  ) {
    defer { assert(inferredTypes[id] != nil) }

    let tupleExpr = checker.program.ast[id].elements
    var tupleTypeElements: [TupleType.Element] = []

    // If the expected type is a tuple compatible with the shape of the expression, propagate that
    // information down the expression tree. Otherwise, infer the type of the expression from the
    // leaves and use type constraints to detect potential mismatch.
    if let type = TupleType(expectedTypes[id]),
      type.elements.elementsEqual(tupleExpr, by: { (a, b) in a.label == b.label?.value })
    {
      for i in 0 ..< tupleExpr.count {
        expectedTypes[tupleExpr[i].value] = type.elements[i].type
        visit(expr: tupleExpr[i].value, using: &checker)
        tupleTypeElements.append(
          TupleType.Element(
            label: tupleExpr[i].label?.value,
            type: inferredTypes[tupleExpr[i].value]!))
      }
    } else {
      for i in 0 ..< tupleExpr.count {
        visit(expr: tupleExpr[i].value, using: &checker)
        tupleTypeElements.append(
          TupleType.Element(
            label: tupleExpr[i].label?.value,
            type: inferredTypes[tupleExpr[i].value]!))
      }
    }

    assume(typeOf: id, equals: TupleType(tupleTypeElements), at: checker.program.ast[id].origin)
  }

  private mutating func visit(
    tupleMember id: NodeID<TupleMemberExpr>,
    using checker: inout TypeChecker
  ) {
    fatalError("not implemented")
  }

  private mutating func visit(
    unicodeScalarLiteral id: NodeID<UnicodeScalarLiteralExpr>,
    using checker: inout TypeChecker
  ) {
    fatalError("not implemented")
  }

  /// If the labels of `arguments` matches those of `parameters`, visit the arguments' expressions
  /// to generate their type constraints assuming they have the corresponding type in `parameters`
  /// and returns `true`. Otherwise, returns `false`.
  private mutating func visit(
    arguments: [LabeledArgument],
    of callee: AnyExprID,
    expecting parameters: [CallableTypeParameter],
    using checker: inout TypeChecker
  ) -> Bool {
    // Collect the argument and parameter labels.
    let argumentLabels = arguments.map({ $0.label?.value })
    let parameterLabels = parameters.map({ $0.label })

    // Check that the labels inferred from the callee are consistent with that of the call.
    if argumentLabels != parameterLabels {
      diagnostics.append(
        .diagnose(
          labels: argumentLabels,
          incompatibleWith: parameterLabels,
          at: checker.program.ast[callee].origin))
      return false
    }

    // Propagate type information down.
    for i in 0 ..< arguments.count {
      let argumentExpr = arguments[i].value
      let argumentType = ^TypeVariable(node: argumentExpr.base)
      let parameterType = parameters[i].type

      inferredTypes[argumentExpr] = argumentType
      constraints.append(
        ParameterConstraint(
          argumentType, parameterType,
          because: ConstraintCause(.argument, at: checker.program.ast[argumentExpr].origin)))

      if let type = ParameterType(parameterType) {
        expectedTypes[argumentExpr] = type.bareType
      }
      visit(expr: argumentExpr, using: &checker)
    }

    return true
  }

  /// Visit `arguments` to generate their type constraints and returns a matching parameter list.
  private mutating func visit(
    arguments: [LabeledArgument],
    using checker: inout TypeChecker
  ) -> [CallableTypeParameter] {
    var parameters: [CallableTypeParameter] = []
    parameters.reserveCapacity(arguments.count)

    for i in 0 ..< arguments.count {
      // Infer the type of the argument bottom-up.
      visit(expr: arguments[i].value, using: &checker)

      let argument = arguments[i].value
      let parameterType = ^TypeVariable()
      constraints.append(
        ParameterConstraint(
          inferredTypes[argument]!, parameterType,
          because: ConstraintCause(.argument, at: checker.program.ast[argument].origin)))

      let argumentLabel = arguments[i].label?.value
      parameters.append(CallableTypeParameter(label: argumentLabel, type: parameterType))
    }

    return parameters
  }

  /// Folds a sequence of binary expressions.
  private mutating func fold(
    sequenceExpr expr: NodeID<SequenceExpr>,
    using checker: inout TypeChecker
  ) -> FoldedSequenceExpr {
    let node = checker.program.ast[expr]
    return fold(sequenceExprTail: node.tail[0...], into: .leaf(node.head), using: &checker)
  }

  /// Folds the remainder of a sequence of binary expressions into `initialResult`.
  private mutating func fold(
    sequenceExprTail tail: ArraySlice<SequenceExpr.TailElement>,
    into initialResult: FoldedSequenceExpr,
    using checker: inout TypeChecker
  ) -> FoldedSequenceExpr {
    var accumulator = initialResult

    for i in tail.indices {
      // Search for the operator declaration.
      let operatorStem = checker.program.ast[tail[i].operator].name.value.stem
      let candidates = checker.lookup(
        operator: operatorStem,
        notation: .infix,
        inScope: scope)

      switch candidates.count {
      case 0:
        checker.diagnostics.insert(
          .diagnose(
            undefinedOperator: operatorStem,
            at: checker.program.ast[tail[i].operator].origin))
        accumulator.append(
          operator: (expr: tail[i].operator, precedence: nil),
          right: tail[i].operand)

      case 1:
        let precedence = checker.program.ast[candidates[0]].precedenceGroup?.value
        accumulator.append(
          operator: (expr: tail[i].operator, precedence: precedence),
          right: tail[i].operand)

      default:
        // TODO: should probably emit a diagnostic. Operator declarations cannot be overloaded.
        fatalError("not implemented")
      }
    }

    return accumulator
  }

  private mutating func assume<ID: ExprID, T: TypeProtocol>(
    typeOf id: ID,
    equals inferredType: T,
    at range: SourceRange?
  ) {
    if let ty = inferredTypes[id] {
      if ty != inferredType {
        constraints.append(
          EqualityConstraint(^inferredType, ty, because: ConstraintCause(.structural, at: range)))
      }
    } else {
      inferredTypes[id] = ^inferredType
    }
  }

  private mutating func assignToError<ID: ExprID>(_ id: ID) {
    inferredTypes[id] = .error
  }

}<|MERGE_RESOLUTION|>--- conflicted
+++ resolved
@@ -556,27 +556,15 @@
         }
       }
 
-<<<<<<< HEAD
       unresolvedComponents = suffix
     }
-=======
-      // Map the expression to a fresh variable unless we have top-down type information.
-      let inferredType = expectedTypes[id] ?? ^TypeVariable(node: AnyNodeID(id))
-      assume(typeOf: id, equals: inferredType, at: checker.program.ast[id].origin)
-
-      // Create a member constraint.
-      constraints.append(
-        MemberConstraint(
-          domainType, hasMemberExpressedBy: id, ofType: inferredType, in: checker.program.ast,
-          cause: ConstraintCause(.member, at: checker.program.ast[id].origin)))
->>>>>>> 0a2002fa
 
     // Create the necessary constraints to let the solver resolve the remaining components.
     for component in unresolvedComponents {
       let componentOrigin = checker.program.ast[component].origin
       let memberType = expectedTypes[component] ?? ^TypeVariable(node: AnyNodeID(component))
       constraints.append(
-        BoundMemberConstraint(
+        MemberConstraint(
           parentType!, hasMemberExpressedBy: component, ofType: memberType,
           in: checker.program.ast,
           cause: ConstraintCause(.member, at: componentOrigin)))
