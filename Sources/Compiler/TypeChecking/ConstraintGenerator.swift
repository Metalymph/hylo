--- conflicted
+++ resolved
@@ -63,13 +63,6 @@
     switch expr.kind {
     case AssignExpr.self:
       return visit(assign: NodeID(rawValue: expr.rawValue), using: &checker)
-<<<<<<< HEAD
-    case AwaitExpr.self:
-      return visit(await: NodeID(rawValue: expr.rawValue), using: &checker)
-=======
-    case AsyncExpr.self:
-      return visit(async: NodeID(rawValue: expr.rawValue), using: &checker)
->>>>>>> 4ddfa672
     case BooleanLiteralExpr.self:
       return visit(booleanLiteral: NodeID(rawValue: expr.rawValue), using: &checker)
     case CastExpr.self:
@@ -139,17 +132,6 @@
   }
 
   private mutating func visit(
-<<<<<<< HEAD
-    await id: NodeID<AwaitExpr>,
-=======
-    async id: NodeID<AsyncExpr>,
->>>>>>> 4ddfa672
-    using checker: inout TypeChecker
-  ) {
-    fatalError("not implemented")
-  }
-
-  private mutating func visit(
     booleanLiteral id: NodeID<BooleanLiteralExpr>,
     using checker: inout TypeChecker
   ) {
