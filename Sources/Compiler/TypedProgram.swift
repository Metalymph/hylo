/// A data structure representing a typed Val program ready to be lowered.
public struct TypedProgram: Program {

  public let ast: AST

  public let scopeToParent: ASTProperty<AnyScopeID>

  public let scopeToDecls: ASTProperty<[AnyDeclID]>

  public let declToScope: DeclProperty<AnyScopeID>

  public let varToBinding: [NodeID<VarDecl>: NodeID<BindingDecl>]

  /// The overarching type of each declaration.
  public let declTypes: DeclProperty<AnyType>

  /// The type of each expression.
  public let exprTypes: ExprProperty<AnyType>

  /// A map from function and subscript declarations to their implicit captures.
  public let implicitCaptures: DeclProperty<[ImplicitCapture]>

  /// A map from name expression to its referred declaration.
  public let referredDecls: [NodeID<NameExpr>: DeclRef]

  /// A map from sequence expressions to their evaluation order.
  public let foldedSequenceExprs: [NodeID<SequenceExpr>: FoldedSequenceExpr]

  /// Creates a typed program from a scoped program and property maps describing type annotations.
  public init(
    annotating program: ScopedProgram,
    declTypes: DeclProperty<AnyType>,
    exprTypes: ExprProperty <AnyType>,
    implicitCaptures: DeclProperty<[ImplicitCapture]>,
    referredDecls: [NodeID<NameExpr>: DeclRef],
    foldedSequenceExprs: [NodeID<SequenceExpr>: FoldedSequenceExpr]
  ) {
    self.ast = program.ast
    self.scopeToParent = program.scopeToParent
    self.scopeToDecls = program.scopeToDecls
    self.declToScope = program.declToScope
    self.varToBinding = program.varToBinding
    self.declTypes = declTypes
    self.exprTypes = exprTypes
    self.implicitCaptures = implicitCaptures
    self.referredDecls = referredDecls
    self.foldedSequenceExprs = foldedSequenceExprs
  }
<<<<<<< HEAD
}

// Renaming dance

public typealias ValNode = Node
extension AST {
  public typealias Node = ValNode
}

extension TypedProgram {
  /// A projection from a `TypedProgram` of an AST node along with all the non-syntax information
  /// related to that node.
  @dynamicMemberLookup
  public struct SomeNode<ID: NodeIDProtocol> : Hashable {
    /// The whole program of which this node is a notional part.
    fileprivate let whole: TypedProgram

    /// The node's identity in `whole.ast`.
    let id: ID

    public static func == (lhs: TypedProgram.SomeNode<ID>, rhs: TypedProgram.SomeNode<ID>) -> Bool {
      lhs.id == rhs.id
    }
    
    public func hash(into hasher: inout Hasher) {
      hasher.combine(id)
    }
  }

  typealias AnyScope = SomeNode<AnyScopeID>
  typealias AnyDecl = SomeNode<AnyDeclID>
  typealias AnyExpr = SomeNode<AnyExprID>
  typealias AnyNode = SomeNode<AnyNodeID>
  
  public typealias Node<T: AST.Node> = SomeNode<NodeID<T>>
  
  public subscript<TargetID: NodeIDProtocol>(_ id: TargetID) -> TypedProgram.SomeNode<TargetID>
  {
    SomeNode<TargetID>(whole: self, id: id)
  }
}

extension TypedProgram.SomeNode where ID: ConcreteNodeID {
  
  /// The corresponding AST node.
  private var syntax: ID.Subject {
    whole.ast[NodeID(id)!]
  }
  
  /// Accesses the given member of the corresponding AST node.
  subscript<Target>(dynamicMember m: KeyPath<ID.Subject, Target>) -> Target
  {
    syntax[keyPath: m]
  }
  
  /// Accesses the given member of the corresponding AST node as a corresponding
  /// `TypedProgram.SomeNode`
  subscript<TargetID: NodeIDProtocol>(
    dynamicMember m: KeyPath<ID.Subject, TargetID>
  ) -> TypedProgram.SomeNode<TargetID>
  {
    .init(whole: whole, id: syntax[keyPath: m])
  }
  
  /// Accesses the given member of the corresponding AST node as a corresponding lazy collection
  /// of `TypedProgram.SomeNode`s.
  subscript<TargetID: NodeIDProtocol>(
    dynamicMember m: KeyPath<ID.Subject, [TargetID]>
  ) -> LazyMapCollection<[TargetID], TypedProgram.SomeNode<TargetID>>
  {
    syntax[keyPath: m].lazy.map { .init(whole: whole, id: $0) }
  }
  
  /// Accesses the given member of the corresponding AST node as a corresponding
  /// `TypedProgram.SomeNode?`
  subscript<TargetID: NodeIDProtocol>(
    dynamicMember m: KeyPath<ID.Subject, TargetID?>
  ) -> TypedProgram.SomeNode<TargetID>?
  {
    syntax[keyPath: m].map { .init(whole: whole, id: $0) }
  }
  
  /// Creates an instance denoting the same node as `s`, or fails if `s` does not refer to a
  /// `Target` node.
  init?<SourceID/*, Target*/>(_ s: TypedProgram.SomeNode<SourceID>)
  //    where ID == NodeID<Target>
  {
    guard let myID = NodeID<ID.Subject>(s.id) else { return nil }
    whole = s.whole
    id = .init(myID)
  }
}

extension TypedProgram.SomeNode {
  
  /// The corresponding node kind.
  var kind: NodeKind { id.kind }
}

extension TypedProgram.SomeNode where ID: ScopeID {
  /// The parent scope, if any
  var parent: TypedProgram.AnyScope? {
    whole.scopeToParent[id].map { .init(whole: whole, id: $0) }
  }

  /// The declarations in this immediate scope.
  var decls: LazyMapCollection<[AnyDeclID], TypedProgram.AnyDecl> {
    whole.scopeToDecls[id, default: []].lazy.map { .init(whole: whole, id: $0) }
  }
}

extension TypedProgram.Node where ID: DeclID {
  /// The scope in which this declaration resides.
  var scope: TypedProgram.AnyScope {
    .init(whole: whole, id: whole.declToScope[id]!)
  }

  /// The type of the declared entity.
  var type: AnyType {
    whole.declTypes[id]!
  }

  /// The implicit captures for the declared entity.
  var implicitCaptures: [ImplicitCapture]? {
    whole.implicitCaptures[id]
  }
}

extension TypedProgram.Node where ID == NodeID<VarDecl> {
  /// The binding decl containing this var.
  var binding: TypedProgram.Node<BindingDecl> {
    .init(whole: whole, id: whole.varToBinding[id]!)
  }
}

extension TypedProgram.Node where ID: ExprID {
  /// The type of this expression
  var type: AnyType {
    whole.exprTypes[id]!
  }
}

extension TypedProgram.Node where ID == NodeID<NameExpr> {
  enum Domain: Equatable {

    /// No domain.
    case none

    /// Domain is implicit; the expression denotes a type member.
    case implicit

    /// Domain is a value expression or a type identifier.
    case expr(TypedProgram.AnyExpr)

    /// Domain is a type typression.
    case type(TypedProgram.SomeNode<AnyTypeExprID>)

  }

  /// The domain of the name, if it is qualified.
  var domain: Domain {
    switch syntax.domain {
    case .none:
      return .none
    case .implicit:
      return .implicit
    case .expr(let expr):
      return .expr(whole[expr])
    case .type(let typeExpr):
      return .type(whole[typeExpr])
    }
  }

  /// A reference to a declaration.
  enum DeclRef: Hashable {
    /// A direct reference.
    case direct(TypedProgram.AnyDecl)

    /// A reference to a member declaration bound to `self`.
    case member(TypedProgram.AnyDecl)

    /// Accesses the referred declaration.
    public var decl: TypedProgram.AnyDecl {
      switch self {
      case .direct(let d): return d
      case .member(let d): return d
      }
    }
  }

  /// The declaration of this name.
  var decl: DeclRef {
    switch whole.referredDecls[id]! {
      case .direct(let decl):
        return .direct(whole[decl])
      case .member(let decl):
        return .member(whole[decl])
    }
  }
}

extension TypedProgram.Node where ID: PatternID {
  /// The names associated with this pattern.
  var names: [(path: [Int], pattern: TypedProgram.Node<NamePattern>)] {
    whole.ast.names(in: id).map({ (path: $0.path, pattern: whole[$0.pattern]) })
  }
}

extension TypedProgram.Node where ID == NodeID<ModuleDecl> {
  /// Collection of (typed) top-level declarations of the module.
  typealias TopLevelDecls = LazyMapSequence<
        FlattenSequence<
            LazyMapSequence<
                [NodeID<TopLevelDeclSet>],
                [AnyDeclID]>>,
        TypedProgram.AnyDecl>

  /// The top-level declarations in the module.
  var topLevelDecls: TopLevelDecls {
    whole.ast.topLevelDecls(id).map({ whole[$0] })
  }
}

extension TypedProgram.Node where ID == NodeID<FunctionDecl> {
  /// The body of the function, containing typed information
  enum Body {

    /// An expression body.
    case expr(TypedProgram.AnyExpr)

    /// A block body.
    case block(TypedProgram.Node<BraceStmt>)

  }

  /// The body of the declaration, if any (in typed formed).
  var body: Body? {
    switch syntax.body {
    case .expr(let expr):
      return .expr(whole[expr])

    case .block(let stmt):
      return .block(whole[stmt])

    case .none:
      return .none
    }
  }
=======
>>>>>>> cde7b5d5
}<|MERGE_RESOLUTION|>--- conflicted
+++ resolved
@@ -46,255 +46,4 @@
     self.referredDecls = referredDecls
     self.foldedSequenceExprs = foldedSequenceExprs
   }
-<<<<<<< HEAD
-}
-
-// Renaming dance
-
-public typealias ValNode = Node
-extension AST {
-  public typealias Node = ValNode
-}
-
-extension TypedProgram {
-  /// A projection from a `TypedProgram` of an AST node along with all the non-syntax information
-  /// related to that node.
-  @dynamicMemberLookup
-  public struct SomeNode<ID: NodeIDProtocol> : Hashable {
-    /// The whole program of which this node is a notional part.
-    fileprivate let whole: TypedProgram
-
-    /// The node's identity in `whole.ast`.
-    let id: ID
-
-    public static func == (lhs: TypedProgram.SomeNode<ID>, rhs: TypedProgram.SomeNode<ID>) -> Bool {
-      lhs.id == rhs.id
-    }
-    
-    public func hash(into hasher: inout Hasher) {
-      hasher.combine(id)
-    }
-  }
-
-  typealias AnyScope = SomeNode<AnyScopeID>
-  typealias AnyDecl = SomeNode<AnyDeclID>
-  typealias AnyExpr = SomeNode<AnyExprID>
-  typealias AnyNode = SomeNode<AnyNodeID>
-  
-  public typealias Node<T: AST.Node> = SomeNode<NodeID<T>>
-  
-  public subscript<TargetID: NodeIDProtocol>(_ id: TargetID) -> TypedProgram.SomeNode<TargetID>
-  {
-    SomeNode<TargetID>(whole: self, id: id)
-  }
-}
-
-extension TypedProgram.SomeNode where ID: ConcreteNodeID {
-  
-  /// The corresponding AST node.
-  private var syntax: ID.Subject {
-    whole.ast[NodeID(id)!]
-  }
-  
-  /// Accesses the given member of the corresponding AST node.
-  subscript<Target>(dynamicMember m: KeyPath<ID.Subject, Target>) -> Target
-  {
-    syntax[keyPath: m]
-  }
-  
-  /// Accesses the given member of the corresponding AST node as a corresponding
-  /// `TypedProgram.SomeNode`
-  subscript<TargetID: NodeIDProtocol>(
-    dynamicMember m: KeyPath<ID.Subject, TargetID>
-  ) -> TypedProgram.SomeNode<TargetID>
-  {
-    .init(whole: whole, id: syntax[keyPath: m])
-  }
-  
-  /// Accesses the given member of the corresponding AST node as a corresponding lazy collection
-  /// of `TypedProgram.SomeNode`s.
-  subscript<TargetID: NodeIDProtocol>(
-    dynamicMember m: KeyPath<ID.Subject, [TargetID]>
-  ) -> LazyMapCollection<[TargetID], TypedProgram.SomeNode<TargetID>>
-  {
-    syntax[keyPath: m].lazy.map { .init(whole: whole, id: $0) }
-  }
-  
-  /// Accesses the given member of the corresponding AST node as a corresponding
-  /// `TypedProgram.SomeNode?`
-  subscript<TargetID: NodeIDProtocol>(
-    dynamicMember m: KeyPath<ID.Subject, TargetID?>
-  ) -> TypedProgram.SomeNode<TargetID>?
-  {
-    syntax[keyPath: m].map { .init(whole: whole, id: $0) }
-  }
-  
-  /// Creates an instance denoting the same node as `s`, or fails if `s` does not refer to a
-  /// `Target` node.
-  init?<SourceID/*, Target*/>(_ s: TypedProgram.SomeNode<SourceID>)
-  //    where ID == NodeID<Target>
-  {
-    guard let myID = NodeID<ID.Subject>(s.id) else { return nil }
-    whole = s.whole
-    id = .init(myID)
-  }
-}
-
-extension TypedProgram.SomeNode {
-  
-  /// The corresponding node kind.
-  var kind: NodeKind { id.kind }
-}
-
-extension TypedProgram.SomeNode where ID: ScopeID {
-  /// The parent scope, if any
-  var parent: TypedProgram.AnyScope? {
-    whole.scopeToParent[id].map { .init(whole: whole, id: $0) }
-  }
-
-  /// The declarations in this immediate scope.
-  var decls: LazyMapCollection<[AnyDeclID], TypedProgram.AnyDecl> {
-    whole.scopeToDecls[id, default: []].lazy.map { .init(whole: whole, id: $0) }
-  }
-}
-
-extension TypedProgram.Node where ID: DeclID {
-  /// The scope in which this declaration resides.
-  var scope: TypedProgram.AnyScope {
-    .init(whole: whole, id: whole.declToScope[id]!)
-  }
-
-  /// The type of the declared entity.
-  var type: AnyType {
-    whole.declTypes[id]!
-  }
-
-  /// The implicit captures for the declared entity.
-  var implicitCaptures: [ImplicitCapture]? {
-    whole.implicitCaptures[id]
-  }
-}
-
-extension TypedProgram.Node where ID == NodeID<VarDecl> {
-  /// The binding decl containing this var.
-  var binding: TypedProgram.Node<BindingDecl> {
-    .init(whole: whole, id: whole.varToBinding[id]!)
-  }
-}
-
-extension TypedProgram.Node where ID: ExprID {
-  /// The type of this expression
-  var type: AnyType {
-    whole.exprTypes[id]!
-  }
-}
-
-extension TypedProgram.Node where ID == NodeID<NameExpr> {
-  enum Domain: Equatable {
-
-    /// No domain.
-    case none
-
-    /// Domain is implicit; the expression denotes a type member.
-    case implicit
-
-    /// Domain is a value expression or a type identifier.
-    case expr(TypedProgram.AnyExpr)
-
-    /// Domain is a type typression.
-    case type(TypedProgram.SomeNode<AnyTypeExprID>)
-
-  }
-
-  /// The domain of the name, if it is qualified.
-  var domain: Domain {
-    switch syntax.domain {
-    case .none:
-      return .none
-    case .implicit:
-      return .implicit
-    case .expr(let expr):
-      return .expr(whole[expr])
-    case .type(let typeExpr):
-      return .type(whole[typeExpr])
-    }
-  }
-
-  /// A reference to a declaration.
-  enum DeclRef: Hashable {
-    /// A direct reference.
-    case direct(TypedProgram.AnyDecl)
-
-    /// A reference to a member declaration bound to `self`.
-    case member(TypedProgram.AnyDecl)
-
-    /// Accesses the referred declaration.
-    public var decl: TypedProgram.AnyDecl {
-      switch self {
-      case .direct(let d): return d
-      case .member(let d): return d
-      }
-    }
-  }
-
-  /// The declaration of this name.
-  var decl: DeclRef {
-    switch whole.referredDecls[id]! {
-      case .direct(let decl):
-        return .direct(whole[decl])
-      case .member(let decl):
-        return .member(whole[decl])
-    }
-  }
-}
-
-extension TypedProgram.Node where ID: PatternID {
-  /// The names associated with this pattern.
-  var names: [(path: [Int], pattern: TypedProgram.Node<NamePattern>)] {
-    whole.ast.names(in: id).map({ (path: $0.path, pattern: whole[$0.pattern]) })
-  }
-}
-
-extension TypedProgram.Node where ID == NodeID<ModuleDecl> {
-  /// Collection of (typed) top-level declarations of the module.
-  typealias TopLevelDecls = LazyMapSequence<
-        FlattenSequence<
-            LazyMapSequence<
-                [NodeID<TopLevelDeclSet>],
-                [AnyDeclID]>>,
-        TypedProgram.AnyDecl>
-
-  /// The top-level declarations in the module.
-  var topLevelDecls: TopLevelDecls {
-    whole.ast.topLevelDecls(id).map({ whole[$0] })
-  }
-}
-
-extension TypedProgram.Node where ID == NodeID<FunctionDecl> {
-  /// The body of the function, containing typed information
-  enum Body {
-
-    /// An expression body.
-    case expr(TypedProgram.AnyExpr)
-
-    /// A block body.
-    case block(TypedProgram.Node<BraceStmt>)
-
-  }
-
-  /// The body of the declaration, if any (in typed formed).
-  var body: Body? {
-    switch syntax.body {
-    case .expr(let expr):
-      return .expr(whole[expr])
-
-    case .block(let stmt):
-      return .block(whole[stmt])
-
-    case .none:
-      return .none
-    }
-  }
-=======
->>>>>>> cde7b5d5
 }