import Core
import Foundation
import StandardLibrary
import Utils

extension AST {

<<<<<<< HEAD
  /// Creates an instance that includes just the core module.
  public init(coreModuleFor compilerInfo: CompilerInfo) {
    self.init(libraryRoot: HyloModule.core, for: compilerInfo)
  }

  /// Creates an instance that includes just the standard library.
  public init(standardLibraryModuleFor compilerInfo: CompilerInfo) {
    self.init(libraryRoot: HyloModule.standardLibrary, for: compilerInfo)
  }

  /// Creates an instance that includes the Hylo library rooted at `libraryRoot`.
  private init(libraryRoot: URL, for compilerInfo: CompilerInfo) {
    self.init(for: compilerInfo)
=======
  /// Creates an instance that includes the Hylo library whose sources are rooted at `libraryRoot`.
  public init(libraryRoot: URL) {
    self.init()
>>>>>>> 98fcde7a
    do {
      var diagnostics = DiagnosticSet()
      coreLibrary = try makeModule(
        "Hylo",
        sourceCode: sourceFiles(in: [libraryRoot]),
        builtinModuleAccess: true,
        diagnostics: &diagnostics)
      assert(isCoreModuleLoaded)
      self.coreTraits = .init(self)
    } catch let error {
      fatalError("Error parsing the Hylo module:\n\(error)")
    }
  }

}<|MERGE_RESOLUTION|>--- conflicted
+++ resolved
@@ -5,25 +5,9 @@
 
 extension AST {
 
-<<<<<<< HEAD
-  /// Creates an instance that includes just the core module.
-  public init(coreModuleFor compilerInfo: CompilerInfo) {
-    self.init(libraryRoot: HyloModule.core, for: compilerInfo)
-  }
-
-  /// Creates an instance that includes just the standard library.
-  public init(standardLibraryModuleFor compilerInfo: CompilerInfo) {
-    self.init(libraryRoot: HyloModule.standardLibrary, for: compilerInfo)
-  }
-
-  /// Creates an instance that includes the Hylo library rooted at `libraryRoot`.
-  private init(libraryRoot: URL, for compilerInfo: CompilerInfo) {
+  /// Creates an instance that includes the Hylo library whose sources are rooted at `libraryRoot`.
+  public init(libraryRoot: URL, for compilerInfo: CompilerInfo) {
     self.init(for: compilerInfo)
-=======
-  /// Creates an instance that includes the Hylo library whose sources are rooted at `libraryRoot`.
-  public init(libraryRoot: URL) {
-    self.init()
->>>>>>> 98fcde7a
     do {
       var diagnostics = DiagnosticSet()
       coreLibrary = try makeModule(
