--- conflicted
+++ resolved
@@ -2738,25 +2738,11 @@
       } else if ast[d].isInExprContext {
         // Annotations may be elided in lambda expressions. In that case, unannotated parameters
         // are given a fresh type variable so that inference can proceed.
-        t = ^ParameterType(conventions?[i] ?? .let, ^TypeVariable(node: AnyNodeID(p)))
+        t = ^ParameterType(conventions?[i] ?? .let, ^TypeVariable())
         declTypes[p] = t
         declRequests[p] = .typeRealizationCompleted
       } else {
-<<<<<<< HEAD
         unreachable("expected type annotation")
-=======
-        // Note: parameter type annotations may be elided if the declaration represents a lambda
-        // expression. In that case, the unannotated parameters are associated with a fresh type
-        // variable, so inference can proceed.
-        if ast[d].isInExprContext {
-          let t = ^ParameterType((conventions?[i]) ?? .let, ^TypeVariable())
-          declTypes[p] = t
-          declRequests[p] = .typeRealizationCompleted
-          inputs.append(CallableTypeParameter(label: ast[p].label?.value, type: t))
-        } else {
-          unreachable("expected type annotation")
-        }
->>>>>>> c96f8014
       }
       inputs.append(CallableTypeParameter(label: ast[p].label?.value, type: t))
     }
