import Core
import Utils

/// Val's type checker.
public struct TypeChecker {

  /// The program being type checked.
  public let program: ScopedProgram

  /// The diagnostics of the type errors.
  public private(set) var diagnostics: DiagnosticSet = []

  /// The overarching type of each declaration.
  public private(set) var declTypes = DeclProperty<AnyType>()

  /// The type of each expression.
  public private(set) var exprTypes = ExprProperty<AnyType>()

  /// A map from function and subscript declarations to their implicit captures.
  public private(set) var implicitCaptures = DeclProperty<[ImplicitCapture]>()

  /// A map from name expression to its referred declaration.
  public internal(set) var referredDecls: BindingMap = [:]

  /// A map from sequence expressions to their evaluation order.
  public internal(set) var foldedSequenceExprs: [NodeID<SequenceExpr>: FoldedSequenceExpr] = [:]

  /// The type relations of the program.
  public private(set) var relations = TypeRelations()

  /// Indicates whether the built-in symbols are visible.
  public var isBuiltinModuleVisible: Bool

  /// The site for which type inference tracing is enabled, if any.
  public let inferenceTracingSite: SourceLine?

  /// Creates a new type checker for the specified program.
  ///
  /// - Note: `program` is stored in the type checker and mutated throughout type checking (e.g.,
  ///   to insert synthesized declarations).
  public init(
    program: ScopedProgram,
    isBuiltinModuleVisible: Bool = false,
    tracingInferenceIn inferenceTracingSite: SourceLine? = nil
  ) {
    self.program = program
    self.isBuiltinModuleVisible = isBuiltinModuleVisible
    self.inferenceTracingSite = inferenceTracingSite
  }

  /// The AST of the program being type checked.
  public var ast: AST { program.ast }

  /// Reports the given diagnostic.
  mutating func report(_ d: Diagnostic) {
    diagnostics.insert(d)
  }

  // MARK: Type system

  /// Returns a copy of `genericType` where occurrences of generic parameters keying `subtitutions`
  /// are replaced by their corresponding value, performing any necessary name lookup in `scope`.
  private mutating func specialized(
    _ genericType: AnyType,
    applying substitutions: [NodeID<GenericParameterDecl>: AnyType],
    in scope: AnyScopeID
  ) -> AnyType {
    func _impl(t: AnyType) -> TypeTransformAction {
      switch t.base {
      case let p as GenericTypeParameterType:
        return .stepOver(substitutions[p.decl] ?? t)

      case let t as AssociatedTypeType:
        let d = t.domain.transform(_impl)

        let candidates = lookup(ast[t.decl].baseName, memberOf: d, in: scope)
        if let c = candidates.uniqueElement {
          return .stepOver(MetatypeType(realize(decl: c))?.instance ?? .error)
        } else {
          return .stepOver(.error)
        }

      default:
        return .stepInto(t)
      }
    }

    return genericType.transform(_impl(t:))
  }

  /// Returns the set of traits to which `type` conforms in `scope`.
  ///
  /// - Note: If `type` is a trait, it is always contained in the returned set.
  mutating func conformedTraits<S: ScopeID>(of type: AnyType, in scope: S) -> Set<TraitType>? {
    var result: Set<TraitType> = []

    switch type.base {
    case let t as GenericTypeParameterType:
      // Generic parameters declared at trait scope conform to that trait.
      if let decl = NodeID<TraitDecl>(program.declToScope[t.decl]!) {
        return conformedTraits(of: ^TraitType(decl, ast: ast), in: scope)
      }

      // Conformances of other generic parameters are stored in generic environments.
      for scope in program.scopes(from: scope) where scope.kind.value is GenericScope.Type {
        guard let e = environment(of: scope) else { continue }
        result.formUnion(e.conformedTraits(of: type))
      }

    case let t as ProductType:
      let parentScope = program.declToScope[t.decl]!
      guard let traits = realize(conformances: ast[t.decl].conformances, in: parentScope)
      else { return nil }

      for trait in traits {
        guard let bases = conformedTraits(of: ^trait, in: parentScope)
        else { return nil }
        result.formUnion(bases)
      }

    case let t as TraitType:
      // Gather the conformances defined at declaration.
      guard
        var work = realize(
          conformances: ast[t.decl].refinements, in: program.declToScope[t.decl]!)
      else { return nil }

      while let base = work.popFirst() {
        if base == t {
          diagnostics.insert(.error(circularRefinementAt: ast[t.decl].identifier.site))
          return nil
        } else if result.insert(base).inserted {
          let s = program.scopeToParent[base.decl]!
          guard
            let traits = realize(conformances: ast[base.decl].refinements, in: s)
          else { return nil }
          work.formUnion(traits)
        }
      }

      // Add the trait to its own conformance set.
      result.insert(t)

      // Traits can't be refined in extensions; we're done.
      return result

    case is TypeAliasType:
      break

    default:
      break
    }

    // Collect traits declared in conformance declarations.
    for i in extendingDecls(of: type, exposedTo: scope) where i.kind == ConformanceDecl.self {
      let d = NodeID<ConformanceDecl>(i)!
      let s = program.declToScope[i]!
      guard let traits = realize(conformances: ast[d].conformances, in: s)
      else { return nil }

      for trait in traits {
        guard let bases = conformedTraits(of: ^trait, in: s)
        else { return nil }
        result.formUnion(bases)
      }
    }

    return result
  }

  // MARK: Type checking

  /// The status of a type checking request on a declaration.
  private enum RequestStatus {

    /// Type realization has started.
    ///
    /// The type checker is realizing the overarching type of the declaration. Initiating a new
    /// type realization or type checking request on the same declaration will cause a circular
    /// dependency error.
    case typeRealizationStarted

    /// Type realization was completed.
    ///
    /// The checker realized the overarching type of the declaration, which is now available in
    /// `declTypes`.
    case typeRealizationCompleted

    /// Type checking has started.
    ///
    /// The checker is verifying whether the declaration is well-typed; its overarching type is
    /// available in `declTypes`. Initiating a new type checking request will cause a circular
    /// dependency error.
    case typeCheckingStarted

    /// Type checking succeeded.
    ///
    /// The declaration is well-typed; its overarching type is availabe in `declTypes`.
    case success

    /// Type realzation or type checking failed.
    ///
    /// If type realization succeeded, the overarching type of the declaration is available in
    /// `declTypes`. Otherwise, it is assigned to `nil`.
    case failure

  }

  /// A cache for type checking requests on declarations.
  private var declRequests = DeclProperty<RequestStatus>()

  /// A cache mapping generic declarations to their environment.
  private var environments = DeclProperty<MemoizationState<GenericEnvironment?>>()

  /// The bindings whose initializers are being currently visited.
  private var bindingsUnderChecking: DeclSet = []

  /// Sets the realized type of `d` to `type`.
  ///
  /// - Requires: `d` has not gone through type realization yet.
  mutating func setInferredType(_ type: AnyType, for d: NodeID<VarDecl>) {
    precondition(declRequests[d] == nil)
    declTypes[d] = type
    declRequests[d] = .typeRealizationCompleted
  }

  /// Type checks the specified module, accumulating diagnostics in `self.diagnostics`
  ///
  /// - Requires: `m` is a valid ID in the type checker's AST.
  public mutating func check(module m: NodeID<ModuleDecl>) {
    // Build the type of the module.
    declTypes[m] = ^ModuleType(m, ast: ast)
    declRequests[m] = .typeRealizationStarted

    // Type check the declarations in the module.
    let s = ast.topLevelDecls(m).reduce(true, { (s, d) in check(decl: d) && s })
    if s {
      declRequests[m] = .success
    } else {
      declTypes[m] = .error
      declRequests[m] = .failure
    }
  }

  /// Type checks the specified declaration and returns whether that succeeded.
  private mutating func check<T: DeclID>(decl id: T) -> Bool {
    switch id.kind {
    case AssociatedTypeDecl.self:
      return check(associatedType: NodeID(id)!)
    case AssociatedValueDecl.self:
      return check(associatedValue: NodeID(id)!)
    case BindingDecl.self:
      return check(binding: NodeID(id)!)
    case ConformanceDecl.self:
      return check(conformance: NodeID(id)!)
    case ExtensionDecl.self:
      return check(extension: NodeID(id)!)
    case FunctionDecl.self:
      return check(function: NodeID(id)!)
    case GenericParameterDecl.self:
      return check(genericParameter: NodeID(id)!)
    case InitializerDecl.self:
      return check(initializer: NodeID(id)!)
    case MethodDecl.self:
      return check(method: NodeID(id)!)
    case MethodImpl.self:
      return check(method: NodeID(program.declToScope[id]!)!)
    case OperatorDecl.self:
      return check(operator: NodeID(id)!)
    case ProductTypeDecl.self:
      return check(productType: NodeID(id)!)
    case SubscriptDecl.self:
      return check(subscript: NodeID(id)!)
    case TraitDecl.self:
      return check(trait: NodeID(id)!)
    case TypeAliasDecl.self:
      return check(typeAlias: NodeID(id)!)
    default:
      unexpected(id, in: ast)
    }
  }

  private mutating func check(associatedType: NodeID<AssociatedTypeDecl>) -> Bool {
    return true
  }

  private mutating func check(associatedValue: NodeID<AssociatedValueDecl>) -> Bool {
    return true
  }

  /// - Note: Method is internal because it may be called during constraint generation.
  mutating func check(binding id: NodeID<BindingDecl>) -> Bool {
    defer { assert(declTypes[id] != nil) }
    let syntax = ast[id]

    // Note: binding declarations do not undergo type realization.
    switch declRequests[id] {
    case nil:
      declRequests[id] = .typeCheckingStarted
    case .typeCheckingStarted:
      diagnostics.insert(.error(circularDependencyAt: syntax.site))
      return false
    case .success:
      return true
    case .failure:
      return false
    default:
      unreachable()
    }

    // Determine the shape of the declaration.
    let declScope = program.declToScope[AnyDeclID(id)]!
    let shape = inferredType(of: AnyPatternID(syntax.pattern), in: declScope, shapedBy: nil)
    assert(shape.facts.inferredTypes.storage.isEmpty, "expression in binding pattern")

    if shape.type[.hasError] {
      declTypes[id] = .error
      declRequests[id] = .failure
      return false
    }

    // Determine whether the declaration has a type annotation.
    let hasTypeHint = ast[syntax.pattern].annotation != nil

    // Type check the initializer, if any.
    var success = true
    if let initializer = syntax.initializer {
      let initializerType = exprTypes[initializer].setIfNil(^TypeVariable(node: initializer.base))
      var initializerConstraints: [Constraint] = shape.facts.constraints

      // The type of the initializer may be a subtype of the pattern's
      if hasTypeHint {
        initializerConstraints.append(
          SubtypingConstraint(
            initializerType, shape.type,
            because: ConstraintCause(.initializationWithHint, at: syntax.site)))
      } else {
        initializerConstraints.append(
          EqualityConstraint(
            initializerType, shape.type,
            because: ConstraintCause(.initializationWithPattern, at: syntax.site)))
      }

      // Infer the type of the initializer
      let names = ast.names(in: syntax.pattern).map({ AnyDeclID(ast[$0.pattern].decl) })

      bindingsUnderChecking.formUnion(names)
      let inference = solutionTyping(
        initializer,
        shapedBy: shape.type,
        in: declScope,
        initialConstraints: initializerConstraints)
      bindingsUnderChecking.subtract(names)

      // TODO: Complete underspecified generic signatures

      success = inference.succeeded
      declTypes[id] = inference.solution.typeAssumptions.reify(shape.type)

      // Run deferred queries.
      success = shape.deferred.reduce(success, { $1(&self, inference.solution) && $0 })
    } else if hasTypeHint {
      declTypes[id] = shape.type
    } else {
      unreachable("expected type annotation")
    }

    assert(!declTypes[id]![.hasVariable])
    declRequests[id] = success ? .success : .failure
    return success
  }

  private mutating func check(conformance d: NodeID<ConformanceDecl>) -> Bool {
    guard let s = realize(ast[d].subject, in: AnyScopeID(d))?.instance else {
      return false
    }

    // Built-in types can't be extended.
    if let b = BuiltinType(s) {
      diagnostics.insert(.error(cannotExtend: b, at: ast[ast[d].subject].site))
      return false
    }

    // FIXME: implement me.
    return true
  }

  private mutating func check(extension d: NodeID<ExtensionDecl>) -> Bool {
    guard let s = realize(ast[d].subject, in: AnyScopeID(d))?.instance else {
      return false
    }

    // Built-in types can't be extended.
    if let b = BuiltinType(s) {
      diagnostics.insert(.error(cannotExtend: b, at: ast[ast[d].subject].site))
      return false
    }

    // FIXME: implement me.
    return true
  }

  /// Type checks the specified function declaration and returns whether that succeeded.
  ///
  /// The type of the declaration must be realizable from type annotations alone or the declaration
  /// the declaration must be realized and its inferred type must be stored in `declTyes`. Hence,
  /// the method must not be called on the underlying declaration of a lambda or spawn expression
  /// before the type of that declaration has been fully inferred.
  ///
  /// - SeeAlso: `checkPending`
  private mutating func check(function id: NodeID<FunctionDecl>) -> Bool {
    _check(decl: id, { (this, id) in this._check(function: id) })
  }

  private mutating func _check(function id: NodeID<FunctionDecl>) -> Bool {
    // Type check the generic constraints.
    var success = environment(of: id) != nil

    // Type check the parameters.
    var parameterNames: Set<String> = []
    for parameter in ast[id].parameters {
      success = check(parameter: parameter, siblingNames: &parameterNames) && success
    }

    // Set the type of the implicit receiver declaration if necessary.
    if program.isNonStaticMember(id) {
      let functionType = declTypes[id]!.base as! LambdaType
      let receiverDecl = ast[id].receiver!

      if let t = RemoteType(functionType.captures.first?.type) {
        declTypes[receiverDecl] = ^ParameterType(t)
      } else {
        // `sink` member functions capture their receiver.
        assert(ast[id].isSink)
        declTypes[receiverDecl] = ^ParameterType(.sink, functionType.environment)
      }

      declRequests[receiverDecl] = .success
    }

    // Type check the body, if any.
    switch ast[id].body {
    case .block(let stmt):
      return check(brace: stmt) && success

    case .expr(let expr):
      // If `expr` has been used to infer the return type, there's no need to visit it again.
      if (ast[id].output == nil) && ast[id].isInExprContext { return success }

      // Otherwise, it's expected to have the realized return type.
      let t = checkedType(
        of: expr, shapedBy: LambdaType(declTypes[id]!)!.output.skolemized, in: id)
      return (t != nil) && success

    case nil:
      // Requirements and FFIs can be without a body.
      if program.isRequirement(id) || ast[id].isFFI { return success }

      // Declaration requires a body.
      diagnostics.insert(.error(declarationRequiresBodyAt: ast[id].introducerSite))
      return false
    }
  }

  private mutating func check(genericParameter id: NodeID<GenericParameterDecl>) -> Bool {
    _check(decl: id, { (this, id) in this._check(genericParameter: id) })
  }

  private mutating func _check(genericParameter id: NodeID<GenericParameterDecl>) -> Bool {
    // TODO: Type check default values.
    return true
  }

  private mutating func check(initializer id: NodeID<InitializerDecl>) -> Bool {
    _check(decl: id, { (this, id) in this._check(initializer: id) })
  }

  private mutating func _check(initializer id: NodeID<InitializerDecl>) -> Bool {
    // Memberwize initializers always type check.
    if ast[id].introducer.value == .memberwiseInit {
      return true
    }

    // The type of the declaration must have been realized.
    let type = declTypes[id]!.base as! LambdaType

    // Type check the generic constraints.
    var success = environment(of: id) != nil

    // Type check the parameters.
    var parameterNames: Set<String> = []
    for parameter in ast[id].parameters {
      success = check(parameter: parameter, siblingNames: &parameterNames) && success
    }

    // Set the type of the implicit receiver declaration.
    // Note: the receiver of an initializer is its first parameter.
    declTypes[ast[id].receiver] = type.inputs[0].type
    declRequests[ast[id].receiver] = .success

    // Type check the body, if any.
    if let body = ast[id].body {
      return check(brace: body) && success
    } else if program.isRequirement(id) {
      return success
    } else {
      diagnostics.insert(.error(declarationRequiresBodyAt: ast[id].introducer.site))
      return false
    }
  }

  private mutating func check(method id: NodeID<MethodDecl>) -> Bool {
    _check(decl: id, { (this, id) in this._check(method: id) })
  }

  private mutating func _check(method id: NodeID<MethodDecl>) -> Bool {
    // The type of the declaration must have been realized.
    let type = declTypes[id]!.base as! MethodType
    let outputType = type.output.skolemized

    // Type check the generic constraints.
    var success = environment(of: id) != nil

    // Type check the parameters.
    var parameterNames: Set<String> = []
    for parameter in ast[id].parameters {
      success = check(parameter: parameter, siblingNames: &parameterNames) && success
    }

    for impl in ast[id].impls {
      // Set the type of the implicit receiver declaration.
      declTypes[ast[impl].receiver] = ^ParameterType(ast[impl].introducer.value, type.receiver)
      declRequests[ast[impl].receiver] = .success

      // Type check method's implementations, if any.
      switch ast[impl].body {
      case .expr(let expr):
        let expectedType =
          ast[impl].introducer.value == .inout
          ? AnyType.void
          : outputType
        success = (checkedType(of: expr, shapedBy: expectedType, in: impl) != nil) && success

      case .block(let stmt):
        success = check(brace: stmt) && success

      case nil:
        // Requirements can be without a body.
        if program.isRequirement(id) { continue }

        // Declaration requires a body.
        diagnostics.insert(.error(declarationRequiresBodyAt: ast[id].introducerSite))
        success = false
      }
    }

    return success
  }

  /// Inserts in `siblingNames` the name of the parameter declaration identified by `id` and
  /// returns whether that declaration type checks.
  private mutating func check(
    parameter id: NodeID<ParameterDecl>,
    siblingNames: inout Set<String>
  ) -> Bool {
    // Check for duplicate parameter names.
    if !siblingNames.insert(ast[id].baseName).inserted {
      diagnostics.insert(.diganose(duplicateParameterNamed: ast[id].baseName, at: ast[id].site))
      declRequests[id] = .failure
      return false
    }

    // Type check the default value, if any.
    if let defaultValue = ast[id].defaultValue {
      let parameterType = declTypes[id]!.base as! ParameterType
      let defaultValueType = exprTypes[defaultValue].setIfNil(
        ^TypeVariable(node: defaultValue.base))

      let inference = solutionTyping(
        defaultValue,
        shapedBy: parameterType.bareType,
        in: program.declToScope[id]!,
        initialConstraints: [
          ParameterConstraint(
            defaultValueType, ^parameterType,
            because: ConstraintCause(.argument, at: ast[id].site))
        ])

      if !inference.succeeded {
        declRequests[id] = .failure
        return false
      }
    }

    declRequests[id] = .success
    return true
  }

  private mutating func check(operator id: NodeID<OperatorDecl>) -> Bool {
    let source = NodeID<TranslationUnit>(program.declToScope[id]!)!

    // Look for duplicate operator declaration.
    for decl in ast[source].decls where decl.kind == OperatorDecl.self {
      let oper = NodeID<OperatorDecl>(decl)!
      if oper != id,
        ast[oper].notation.value == ast[id].notation.value,
        ast[oper].name.value == ast[id].name.value
      {
        diagnostics.insert(.error(duplicateOperatorNamed: ast[id].name.value, at: ast[id].site))
        return false
      }
    }

    return true
  }

  private mutating func check(productType id: NodeID<ProductTypeDecl>) -> Bool {
    _check(decl: id, { (this, id) in this._check(productType: id) })
  }

  private mutating func _check(productType id: NodeID<ProductTypeDecl>) -> Bool {
    // Type check the memberwise initializer.
    var success = check(initializer: ast[id].memberwiseInit)

    // Type check the generic constraints.
    success = (environment(of: id) != nil) && success

    // Type check the type's direct members.
    for j in ast[id].members {
      success = check(decl: j) && success
    }

    // Type check conformances.
    let container = program.scopeToParent[id]!
    for e in ast[id].conformances {
      guard let rhs = realize(name: e, in: container)?.instance else { continue }
      guard let t = TraitType(rhs) else {
        diagnostics.insert(.error(conformanceToNonTraitType: rhs, at: ast[e].site))
        success = false
        continue
      }

      guard
        let c = checkConformance(
          of: realizeSelfTypeExpr(in: id)!.instance, to: t,
          at: ast[e].site, in: AnyScopeID(id))
      else {
        // Diagnostics have been reported by `checkConformance`.
        success = false
        continue
      }

      let i = relations.insert(c, testingContainmentWith: program)
      guard i.inserted else {
        diagnostics.insert(
          .error(
            redundantConformance: c, at: ast[e].site,
            alreadyDeclaredAt: i.conformanceAfterInsert.site))
        success = false
        continue
      }
    }

    // Type check extending declarations.
    let type = declTypes[id]!
    for j in extendingDecls(of: type, exposedTo: container) {
      success = check(decl: j) && success
    }

    // TODO: Check the conformances

    return success
  }

  private mutating func check(subscript id: NodeID<SubscriptDecl>) -> Bool {
    _check(decl: id, { (this, id) in this._check(subscript: id) })
  }

  private mutating func _check(subscript id: NodeID<SubscriptDecl>) -> Bool {
    // The type of the declaration must have been realized.
    let declType = declTypes[id]!.base as! SubscriptType
    let outputType = declType.output.skolemized

    // Type check the generic constraints.
    var success = environment(of: id) != nil

    // Type check the parameters, if any.
    if let parameters = ast[id].parameters {
      var parameterNames: Set<String> = []
      for parameter in parameters {
        success = check(parameter: parameter, siblingNames: &parameterNames) && success
      }
    }

    // Type checks the subscript's implementations.
    for impl in ast[id].impls {
      // Set the type of the implicit receiver declaration if necessary.
      if program.isNonStaticMember(id) {
        let receiverType = RemoteType(declType.captures.first!.type)!
        let receiverDecl = ast[impl].receiver!

        declTypes[receiverDecl] = ^ParameterType(receiverType)
        declRequests[receiverDecl] = .success
      }

      // Type checks the body of the implementation.
      switch ast[impl].body {
      case .expr(let expr):
        success = (checkedType(of: expr, shapedBy: outputType, in: impl) != nil) && success

      case .block(let stmt):
        success = check(brace: stmt) && success

      case nil:
        // Requirements can be without a body.
        if program.isRequirement(id) { continue }

        // Declaration requires a body.
        diagnostics.insert(.error(declarationRequiresBodyAt: ast[id].introducer.site))
        success = false
      }
    }

    return success
  }

  private mutating func check(trait id: NodeID<TraitDecl>) -> Bool {
    _check(decl: id, { (this, id) in this._check(trait: id) })
  }

  private mutating func _check(trait id: NodeID<TraitDecl>) -> Bool {
    // Type check the generic constraints.
    var success = environment(ofTraitDecl: id) != nil

    // Type check the type's direct members.
    for j in ast[id].members {
      success = check(decl: j) && success
    }

    // Type check extending declarations.
    let type = declTypes[id]!
    for j in extendingDecls(of: type, exposedTo: program.declToScope[id]!) {
      success = check(decl: j) && success
    }

    // TODO: Check the conformances

    return success
  }

  private mutating func check(typeAlias id: NodeID<TypeAliasDecl>) -> Bool {
    _check(decl: id, { (this, id) in this._check(typeAlias: id) })
  }

  private mutating func _check(typeAlias id: NodeID<TypeAliasDecl>) -> Bool {
    // Realize the subject.
    guard let subject = realize(ast[id].aliasedType, in: AnyScopeID(id))?.instance else {
      return false
    }

    // Type-check the generic clause.
    var success = environment(of: id) != nil

    // Type check extending declarations.
    for j in extendingDecls(of: subject, exposedTo: program.declToScope[id]!) {
      success = check(decl: j) && success
    }

    // TODO: Check the conformances

    return success
  }

  /// Returns whether `decl` is well-typed from the cache, or calls `action` to type check it
  /// and caches the result before returning it.
  private mutating func _check<T: DeclID>(
    decl id: T,
    _ action: (inout Self, T) -> Bool
  ) -> Bool {
    // Check if a type checking request has already been received.
    while true {
      switch declRequests[id] {
      case nil:
        /// The the overarching type of the declaration is available after type realization.
        defer { assert(declRequests[id] != nil) }

        // Realize the type of the declaration before starting type checking.
        if realize(decl: id).isError {
          // Type checking fails if type realization did.
          declRequests[id] = .failure
          return false
        } else {
          // Note: Because the type realization of certain declarations may escalate to type
          // checking perform type checking, we should re-check the status of the request.
          continue
        }

      case .typeRealizationCompleted:
        declRequests[id] = .typeCheckingStarted

      case .typeRealizationStarted, .typeCheckingStarted:
        // Note: The request status will be updated when the request that caused the circular
        // dependency handles the failure.
        diagnostics.insert(.error(circularDependencyAt: ast[id].site))
        return false

      case .success:
        return true

      case .failure:
        return false
      }

      break
    }

    // Process the request.
    let success = action(&self, id)

    // Update the request status.
    declRequests[id] = success ? .success : .failure
    return success
  }

  /// Returns an array of declaration implementing `requirement` with type `requirementType` that
  /// are member of `conformingType` and visible in `scope`.
  private mutating func gatherCandidates(
    implementing requirement: NodeID<FunctionDecl>,
    withType requirementType: AnyType,
    for conformingType: AnyType,
    in scope: AnyScopeID
  ) -> [AnyDeclID] {
    let n = Name(of: requirement, in: ast)!
    let lookupResult = lookup(n.stem, memberOf: conformingType, in: scope)

    // Filter out the candidates with incompatible types.
    return lookupResult.compactMap { (c) -> AnyDeclID? in
      guard
        c != requirement,
        let d = self.decl(in: c, named: n),
        relations.canonical(realize(decl: d)) == requirementType
      else { return nil }

      if let f = NodeID<FunctionDecl>(d), ast[f].body == nil { return nil }
      if let f = NodeID<MethodImpl>(d), ast[f].body == nil { return nil }

      // TODO: Filter out the candidates with incompatible constraints.
      // trait A {}
      // type Foo<T> {}
      // extension Foo where T: U { fun foo() }
      // conformance Foo: A {} // <- should not consider `foo` in the extension

      // TODO: Rank candidates

      return d
    }
  }

  /// Returns an array of declaration implementing `requirement` with type `requirementType` that
  /// are member of `conformingType` and visible in `scope`.
  private mutating func gatherCandidates(
    implementing requirement: NodeID<MethodDecl>,
    withType requirementType: AnyType,
    for conformingType: AnyType,
    in scope: AnyScopeID
  ) -> [AnyDeclID] {
    let n = Name(of: requirement, in: ast)
    let lookupResult = lookup(n.stem, memberOf: conformingType, in: scope)

    // Filter out the candidates with incompatible types.
    return lookupResult.compactMap { (c) -> AnyDeclID? in
      guard
        c != requirement,
        let d = self.decl(in: c, named: n),
        relations.canonical(realize(decl: d)) == requirementType
      else { return nil }

      if let f = NodeID<MethodDecl>(d) {
        if ast[f].impls.contains(where: ({ ast[$0].body == nil })) { return nil }
      }

      // TODO: Filter out the candidates with incompatible constraints.
      // trait A {}
      // type Foo<T> {}
      // extension Foo where T: U { fun foo() }
      // conformance Foo: A {} // <- should not consider `foo` in the extension

      // TODO: Rank candidates

      return d
    }
  }

  /// Returns the conformance of `model` to `trait` declared at `site` in `scope` if it holds.
  /// Otherwise, reports missing requirements at `site` and returns `nil`.
  private mutating func checkConformance(
    of model: AnyType,
    to trait: TraitType,
    at site: SourceRange,
    in scope: AnyScopeID
  ) -> Conformance? {
    let specialization = [ast[trait.decl].selfParameterDecl: model]
    var implementations = Conformance.ImplementationMap()
    var notes: [Diagnostic] = []

    // Get the set of generic parameters defined by `trait`.
    for requirement in ast[trait.decl].members {
      let requirementType = specialized(
        relations.canonical(realize(decl: requirement)), applying: specialization, in: scope)
      if requirementType.isError { continue }

      switch requirement.kind {
      case GenericParameterDecl.self:
        assert(requirement == ast[trait.decl].selfParameterDecl, "unexpected declaration")
        continue

      case AssociatedTypeDecl.self:
        // TODO: Implement me.
        continue

      case FunctionDecl.self:
        let r = NodeID<FunctionDecl>(requirement)!
        let candidates = gatherCandidates(
          implementing: r, withType: requirementType, for: model, in: scope)

        if let c = candidates.uniqueElement {
          implementations[requirement] = c
        } else {
          notes.append(
            .error(
              traitRequiresMethod: Name(of: r, in: ast)!, withType: requirementType,
              at: site))
        }

      case MethodDecl.self:
        let r = NodeID<MethodDecl>(requirement)!
        let candidates = gatherCandidates(
          implementing: r, withType: requirementType, for: model, in: scope)

        if let c = candidates.uniqueElement {
          implementations[requirement] = c
        } else {
          notes.append(
            .error(
              traitRequiresMethod: Name(of: r, in: ast), withType: requirementType,
              at: site))
        }

      default:
        break
      }
    }

    if notes.isEmpty {
      return Conformance(
        model: model, concept: trait, conditions: [], scope: scope,
        implementations: implementations, site: site)
    } else {
      diagnostics.insert(.error(model, doesNotConformTo: trait, at: site, because: notes))
      return nil
    }
  }

  /// Type checks the specified statement and returns whether that succeeded.
  private mutating func check<T: StmtID, S: ScopeID>(stmt id: T, in lexicalContext: S) -> Bool {
    switch id.kind {
    case AssignStmt.self:
      return check(assign: NodeID(id)!, in: lexicalContext)

    case BraceStmt.self:
      return check(brace: NodeID(id)!)

    case ExprStmt.self:
      let stmt = ast[NodeID<ExprStmt>(id)!]
      if let type = checkedType(of: stmt.expr, in: lexicalContext) {
        // Issue a warning if the type of the expression isn't void.
        if type != .void {
          diagnostics.insert(
            .warning(
              unusedResultOfType: type,
              at: ast[stmt.expr].site))
        }
        return true
      } else {
        // Type inference/checking failed.
        return false
      }

    case DeclStmt.self:
      return check(decl: ast[NodeID<DeclStmt>(id)!].decl)

    case DiscardStmt.self:
      let stmt = ast[NodeID<DiscardStmt>(id)!]
      return checkedType(of: stmt.expr, in: lexicalContext) != nil

    case DoWhileStmt.self:
      return check(doWhile: NodeID(id)!, in: lexicalContext)

    case ReturnStmt.self:
      return check(return: NodeID(id)!, in: lexicalContext)

    case WhileStmt.self:
      return check(while: NodeID(id)!, in: lexicalContext)

    case YieldStmt.self:
      return check(yield: NodeID(id)!, in: lexicalContext)

    case WhileStmt.self:
      // TODO: properly implement this
      let stmt = ast[NodeID<WhileStmt>(id)!]
      var success = true
      for cond in stmt.condition {
        switch cond {
        case .expr(let condExpr):
          success =
            (checkedType(of: condExpr, shapedBy: nil, in: lexicalContext) != nil) && success
        default:
          success = false
        }
      }
      success = check(brace: stmt.body) && success
      return success

    case DoWhileStmt.self:
      // TODO: properly implement this
      let stmt = ast[NodeID<DoWhileStmt>(id)!]
      var success = true
      success = check(brace: stmt.body) && success
      success =
        (checkedType(of: stmt.condition, shapedBy: nil, in: lexicalContext) != nil) && success
      return success

    case ForStmt.self, BreakStmt.self, ContinueStmt.self:
      // TODO: implement checks for these statements
      return true

    default:
      unexpected(id, in: ast)
    }
  }

  /// - Note: Method is internal because it may be called during constraint generation.
  mutating func check(brace id: NodeID<BraceStmt>) -> Bool {
    var success = true
    for stmt in ast[id].stmts {
      success = check(stmt: stmt, in: id) && success
    }
    return success
  }

  private mutating func check<S: ScopeID>(
    assign s: NodeID<AssignStmt>,
    in scope: S
  ) -> Bool {
    // Target type must be `Sinkable`.
    guard let targetType = checkedType(of: ast[s].left, in: scope) else { return false }
    let lhsConstraint = ConformanceConstraint(
      targetType, conformsTo: [ast.coreTrait(named: "Sinkable")!],
      because: ConstraintCause(.initializationOrAssignment, at: ast[s].site))

    // Source type must be subtype of the target type.
    let sourceType = exprTypes[ast[s].right]
      .setIfNil(^TypeVariable(node: program.ast[s].right.base))
    let rhsConstraint = SubtypingConstraint(
      sourceType, targetType,
      because: ConstraintCause(.initializationOrAssignment, at: ast[s].site))

    // Note: Type information flows strictly from left to right.
    let inference = solutionTyping(
      ast[s].right, shapedBy: targetType, in: scope,
      initialConstraints: [lhsConstraint, rhsConstraint])
    return inference.succeeded
  }

  private mutating func check<S: ScopeID>(
    doWhile subject: NodeID<DoWhileStmt>,
    in lexicalContext: S
  ) -> Bool {
    let success = check(brace: ast[subject].body)

    // Visit the condition of the loop in the scope of the body.
    let boolType = AnyType(ast.coreType(named: "Bool")!)
    let inference = solutionTyping(
      ast[subject].condition, shapedBy: boolType,
      in: ast[subject].body)

    return success && inference.succeeded
  }

  private mutating func check<S: ScopeID>(
    return id: NodeID<ReturnStmt>,
    in lexicalContext: S
  ) -> Bool {
    // Retreive the expected output type.
    let expectedType = expectedOutputType(in: lexicalContext)!

    if let returnValue = ast[id].value {
      // The type of the return value must be subtype of the expected return type.
      let inferredReturnType = exprTypes[returnValue].setIfNil(
        ^TypeVariable(node: returnValue.base))
      let inference = solutionTyping(
        returnValue,
        shapedBy: expectedType,
        in: lexicalContext,
        initialConstraints: [
          SubtypingConstraint(
            inferredReturnType, expectedType,
            because: ConstraintCause(.return, at: ast[returnValue].site))
        ])
      return inference.succeeded
    } else if expectedType != .void {
      diagnostics.insert(.error(missingReturnValueAt: ast[id].site))
      return false
    } else {
      return true
    }
  }

  private mutating func check<S: ScopeID>(
    while subject: NodeID<WhileStmt>,
    in lexicalContext: S
  ) -> Bool {
    let syntax = ast[subject]

    // Visit the condition(s).
    let boolType = AnyType(ast.coreType(named: "Bool")!)
    for item in syntax.condition {
      switch item {
      case .expr(let expr):
        // Condition must be Boolean.
        let inference = solutionTyping(
          expr, shapedBy: boolType, in: lexicalContext)
        if !inference.succeeded { return false }

      case .decl(let binding):
        if !check(binding: binding) { return false }
      }
    }

    // Visit the body.
    return check(brace: syntax.body)
  }

  private mutating func check<S: ScopeID>(
    yield id: NodeID<YieldStmt>,
    in lexicalContext: S
  ) -> Bool {
    // Retreive the expected output type.
    let expectedType = expectedOutputType(in: lexicalContext)!

    // The type of the return value must be subtype of the expected return type.
    let inferredReturnType = exprTypes[ast[id].value].setIfNil(
      ^TypeVariable(node: program.ast[id].value.base))
    let inference = solutionTyping(
      ast[id].value,
      shapedBy: expectedType,
      in: lexicalContext,
      initialConstraints: [
        SubtypingConstraint(
          inferredReturnType, expectedType,
          because: ConstraintCause(.yield, at: ast[ast[id].value].site))
      ])
    return inference.succeeded
  }

  /// Returns whether `d` is well-typed, reading type inference results from `s`.
  mutating func checkDeferred(varDecl d: NodeID<VarDecl>, _ s: Solution) -> Bool {
    let success = modifying(
      &declTypes[d]!,
      { (t) in
        t = s.typeAssumptions.reify(t)
        return !t[.hasError]
      })
    declRequests[d] = success ? .success : .failure
    return success
  }

  /// Returns whether `e` is well-typed, reading type inference results from `s`.
  mutating func checkDeferred(lambdaExpr e: NodeID<LambdaExpr>, _ s: Solution) -> Bool {
    guard
      let declType = exprTypes[e]?.base as? LambdaType,
      !declType[.hasError]
    else { return false }

    // Reify the type of the underlying declaration.
    declTypes[ast[e].decl] = ^declType
    let parameters = ast[ast[e].decl].parameters
    for i in 0 ..< parameters.count {
      declTypes[parameters[i]] = declType.inputs[i].type
    }

    // Type check the declaration.
    return check(function: ast[e].decl)
  }

  /// Returns the expected output type in `lexicalContext`, or `nil` if `lexicalContext` is not
  /// nested in a function or subscript declaration.
  private func expectedOutputType<S: ScopeID>(in lexicalContext: S) -> AnyType? {
    for parent in program.scopes(from: lexicalContext) {
      switch parent.kind {
      case MethodImpl.self:
        // `lexicalContext` is nested in a method implementation.
        let decl = NodeID<MethodImpl>(parent)!
        if ast[decl].introducer.value == .inout {
          return .void
        } else {
          let methodDecl = NodeID<FunctionDecl>(program.scopeToParent[decl]!)!
          let methodType = declTypes[methodDecl]!.base as! MethodType
          return methodType.output.skolemized
        }

      case FunctionDecl.self:
        // `lexicalContext` is nested in a function.
        let decl = NodeID<FunctionDecl>(parent)!
        let funType = declTypes[decl]!.base as! LambdaType
        return funType.output.skolemized

      case SubscriptDecl.self:
        // `lexicalContext` is nested in a subscript implementation.
        let decl = NodeID<SubscriptDecl>(parent)!
        let subscriptType = declTypes[decl]!.base as! SubscriptType
        return subscriptType.output.skolemized

      default:
        continue
      }
    }

    return nil
  }

  /// Returns the generic environment defined by `node`, or `nil` if either `node`'s environment
  /// is ill-formed or if node doesn't outline a generic lexical scope.
  private mutating func environment<T: NodeIDProtocol>(of node: T) -> GenericEnvironment? {
    switch node.kind {
    case FunctionDecl.self:
      return environment(of: NodeID<FunctionDecl>(node)!)
    case ProductTypeDecl.self:
      return environment(of: NodeID<ProductTypeDecl>(node)!)
    case SubscriptDecl.self:
      return environment(of: NodeID<SubscriptDecl>(node)!)
    case TypeAliasDecl.self:
      return environment(of: NodeID<TypeAliasDecl>(node)!)
    case TraitDecl.self:
      return environment(ofTraitDecl: NodeID(node)!)
    default:
      return nil
    }
  }

  /// Returns the generic environment defined by `id`, or `nil` if it is ill-typed.
  private mutating func environment<T: GenericDecl>(of id: NodeID<T>) -> GenericEnvironment? {
    assert(T.self != TraitDecl.self, "trait environements use a more specialized method")

    switch environments[id] {
    case .done(let e):
      return e
    case .inProgress:
      fatalError("circular dependency")
    case nil:
      environments[id] = .inProgress
    }

    // Nothing to do if the declaration has no generic clause.
    guard let clause = ast[id].genericClause?.value else {
      let e = GenericEnvironment(decl: id, parameters: [], constraints: [], into: &self)
      environments[id] = .done(e)
      return e
    }

    var success = true
    var constraints: [Constraint] = []

    // Check the conformance list of each generic type parameter.
    for p in clause.parameters {
      // Realize the parameter's declaration.
      let parameterType = realize(genericParameterDecl: p)
      if parameterType.isError { return nil }

      // TODO: Type check default values.

      // Skip value declarations.
      guard
        let lhs = MetatypeType(parameterType)?.instance,
        lhs.base is GenericTypeParameterType
      else {
        continue
      }

      // Synthesize the sugared conformance constraint, if any.
      let list = ast[p].conformances
      guard
        let traits = realize(
          conformances: list,
          in: program.scopeToParent[AnyScopeID(id)!]!)
      else { return nil }

      if !traits.isEmpty {
        let cause = ConstraintCause(.annotation, at: ast[list[0]].site)
        constraints.append(ConformanceConstraint(lhs, conformsTo: traits, because: cause))
      }
    }

    // Evaluate the constraint expressions of the associated type's where clause.
    if let whereClause = clause.whereClause?.value {
      for expr in whereClause.constraints {
        if let constraint = eval(constraintExpr: expr, in: AnyScopeID(id)!) {
          constraints.append(constraint)
        } else {
          success = false
        }
      }
    }

    if success {
      let e = GenericEnvironment(
        decl: id, parameters: clause.parameters, constraints: constraints, into: &self)
      environments[id] = .done(e)
      return e
    } else {
      environments[id] = .done(nil)
      return nil
    }
  }

  /// Returns the generic environment defined by `i`, or `nil` if it is ill-typed.
  private mutating func environment<T: TypeExtendingDecl>(
    ofTypeExtendingDecl id: NodeID<T>
  ) -> GenericEnvironment? {
    switch environments[id] {
    case .done(let e):
      return e
    case .inProgress:
      fatalError("circular dependency")
    case nil:
      environments[id] = .inProgress
    }

    let scope = AnyScopeID(id)
    var success = true
    var constraints: [Constraint] = []

    // Evaluate the constraint expressions of the associated type's where clause.
    if let whereClause = ast[id].whereClause?.value {
      for expr in whereClause.constraints {
        if let constraint = eval(constraintExpr: expr, in: scope) {
          constraints.append(constraint)
        } else {
          success = false
        }
      }
    }

    if success {
      let e = GenericEnvironment(decl: id, parameters: [], constraints: constraints, into: &self)
      environments[id] = .done(e)
      return e
    } else {
      environments[id] = .done(nil)
      return nil
    }
  }

  /// Returns the generic environment defined by `i`, or `nil` if it is ill-typed.
  private mutating func environment(
    ofTraitDecl id: NodeID<TraitDecl>
  ) -> GenericEnvironment? {
    switch environments[id] {
    case .done(let e):
      return e
    case .inProgress:
      fatalError("circular dependency")
    case nil:
      environments[id] = .inProgress
    }

    /// Indicates whether the checker failed to evaluate an associated constraint.
    var success = true
    /// The constraints on the trait's associated types and values.
    var constraints: [Constraint] = []

    // Collect and type check the constraints defined on associated types and values.
    for member in ast[id].members {
      switch member.kind {
      case AssociatedTypeDecl.self:
        success =
          associatedConstraints(
            ofType: NodeID(member)!, ofTrait: id, into: &constraints) && success

      case AssociatedValueDecl.self:
        success =
          associatedConstraints(
            ofValue: NodeID(member)!, ofTrait: id, into: &constraints) && success

      default:
        continue
      }
    }

    // Bail out if we found ill-form constraints.
    if !success {
      environments[id] = .done(nil)
      return nil
    }

    // Synthesize `Self: T`.
    let selfDecl = ast[id].selfParameterDecl
    let selfType = GenericTypeParameterType(selfDecl, ast: ast)
    let declaredTrait = TraitType(MetatypeType(declTypes[id]!)!.instance)!
    constraints.append(
      ConformanceConstraint(
        ^selfType, conformsTo: [declaredTrait],
        because: ConstraintCause(.structural, at: ast[id].identifier.site)))

    let e = GenericEnvironment(
      decl: id, parameters: [selfDecl], constraints: constraints, into: &self)
    environments[id] = .done(e)
    return e
  }

  // Evaluates the constraints declared in `associatedType`, stores them in `constraints` and
  // returns whether they are all well-typed.
  private mutating func associatedConstraints(
    ofType associatedType: NodeID<AssociatedTypeDecl>,
    ofTrait trait: NodeID<TraitDecl>,
    into constraints: inout [Constraint]
  ) -> Bool {
    // Realize the LHS of the constraint.
    let lhs = realize(decl: associatedType)
    if lhs.isError { return false }

    // Synthesize the sugared conformance constraint, if any.
    let list = ast[associatedType].conformances
    guard
      let traits = realize(
        conformances: list,
        in: AnyScopeID(trait))
    else { return false }

    if !traits.isEmpty {
      let cause = ConstraintCause(.annotation, at: ast[list[0]].site)
      constraints.append(ConformanceConstraint(lhs, conformsTo: traits, because: cause))
    }

    // Evaluate the constraint expressions of the associated type's where clause.
    var success = true
    if let whereClause = ast[associatedType].whereClause?.value {
      for expr in whereClause.constraints {
        if let constraint = eval(constraintExpr: expr, in: AnyScopeID(trait)) {
          constraints.append(constraint)
        } else {
          success = false
        }
      }
    }

    return success
  }

  // Evaluates the constraints declared in `associatedValue`, stores them in `constraints` and
  // returns whether they are all well-typed.
  private mutating func associatedConstraints(
    ofValue associatedValue: NodeID<AssociatedValueDecl>,
    ofTrait trait: NodeID<TraitDecl>,
    into constraints: inout [Constraint]
  ) -> Bool {
    // Realize the LHS of the constraint.
    if realize(decl: associatedValue).isError { return false }

    // Evaluate the constraint expressions of the associated value's where clause.
    var success = true
    if let whereClause = ast[associatedValue].whereClause?.value {
      for expr in whereClause.constraints {
        if let constraint = eval(constraintExpr: expr, in: AnyScopeID(trait)) {
          constraints.append(constraint)
        } else {
          success = false
        }
      }
    }

    return success
  }

  /// Evaluates `expr` in `scope` and returns a type constraint, or `nil` if evaluation failed.
  ///
  /// - Note: Calling this method multiple times with the same arguments may duplicate diagnostics.
  private mutating func eval(
    constraintExpr expr: SourceRepresentable<WhereClause.ConstraintExpr>,
    in scope: AnyScopeID
  ) -> Constraint? {
    switch expr.value {
    case .equality(let l, let r):
      guard let a = realize(name: l, in: scope)?.instance else { return nil }
      guard let b = realize(r, in: scope)?.instance else { return nil }

      if !a.isTypeParam && !b.isTypeParam {
        diagnostics.insert(.error(invalidEqualityConstraintBetween: a, and: b, at: expr.site))
        return nil
      }

      return EqualityConstraint(a, b, because: ConstraintCause(.structural, at: expr.site))

    case .conformance(let l, let traits):
      guard let a = realize(name: l, in: scope)?.instance else { return nil }
      if !a.isTypeParam {
        diagnostics.insert(.error(invalidConformanceConstraintTo: a, at: expr.site))
        return nil
      }

      var b: Set<TraitType> = []
      for i in traits {
        guard let type = realize(name: i, in: scope)?.instance else { return nil }
        if let trait = type.base as? TraitType {
          b.insert(trait)
        } else {
          diagnostics.insert(.error(conformanceToNonTraitType: a, at: expr.site))
          return nil
        }
      }

      return ConformanceConstraint(
        a, conformsTo: b, because: ConstraintCause(.structural, at: expr.site))

    case .value(let e):
      // TODO: Symbolic execution
      return PredicateConstraint(e, because: ConstraintCause(.structural, at: expr.site))
    }
  }

  // MARK: Type inference

  /// Returns the type of `subject` knowing it occurs in `scope` and is shaped by `shape`, or `nil`
  /// if such type couldn't be deduced.
  ///
  /// - Parameters:
  ///   - subject: The expression whose type should be deduced.
  ///   - shape: The shape of the type `subject` is expected to have given top-bottom information
  ///     flow, or `nil` of such shape is unknown.
  ///   - scope: The innermost scope containing `subject`.
  private mutating func checkedType<S: ScopeID>(
    of subject: AnyExprID,
    shapedBy shape: AnyType? = nil,
    in scope: S
  ) -> AnyType? {
    solutionTyping(subject, shapedBy: shape, in: scope).succeeded
      ? exprTypes[subject]!
      : nil
  }

  /// Returns the best solution satisfying `initialConstraints` and describing the types of
  /// `subject` and its sub-expressions, knowing `subject` occurs in `scope` and is shaped by
  /// `shape`.
  ///
  /// - Parameters:
  ///   - subject: The expression whose constituent types should be deduced.
  ///   - shape: The shape of the type `subject` is expected to have given top-bottom information
  ///     flow, or `nil` of such shape is unknown.
  ///   - scope: The innermost scope containing `subject`.
  ///   - initialConstraints: A collection of constraints on constituent types of `subject`.
  mutating func solutionTyping<S: ScopeID>(
    _ subject: AnyExprID,
    shapedBy shape: AnyType?,
    in scope: S,
    initialConstraints: [Constraint] = []
  ) -> (succeeded: Bool, solution: Solution) {
    // Determine whether tracing should be enabled.
    let shouldLogTrace: Bool
    if let tracingSite = inferenceTracingSite,
      tracingSite.bounds.contains(ast[subject].site.first())
    {
      let subjectSite = ast[subject].site
      shouldLogTrace = true
      let loc = subjectSite.first()
      let subjectDescription = subjectSite.file[subjectSite]
      print("Inferring type of '\(subjectDescription)' at \(loc)")
      print("---")
    } else {
      shouldLogTrace = false
    }

    // Generate constraints.
    let (subjectType, facts, deferredQueries) = inferredType(
      of: subject, shapedBy: shape, in: AnyScopeID(scope))

    // Bail out if constraint generation failed.
    if facts.foundConflict {
      return (succeeded: false, solution: .init())
    }

    // Solve the constraints.
    var solver = ConstraintSolver(
      scope: AnyScopeID(scope),
      fresh: initialConstraints + facts.constraints,
      comparingSolutionsWith: subjectType,
      loggingTrace: shouldLogTrace)
    let solution = solver.apply(using: &self)

    if shouldLogTrace {
      print(solution)
    }

    // Apply the solution.
    for (id, type) in facts.inferredTypes.storage {
      exprTypes[id] = solution.typeAssumptions.reify(type)
    }
    for (name, ref) in solution.bindingAssumptions {
      referredDecls[name] = ref
    }

    // Run deferred queries.
    let success = deferredQueries.reduce(
      !solution.diagnostics.containsError, { (s, q) in q(&self, solution) && s })

    diagnostics.formUnion(solution.diagnostics)
    return (succeeded: success, solution: solution)
  }

  // MARK: Name binding

  /// The result of a name lookup.
  public typealias DeclSet = Set<AnyDeclID>

  /// A lookup table.
  private typealias LookupTable = [String: DeclSet]

  private struct MemberLookupKey: Hashable {

    var type: AnyType

    var scope: AnyScopeID

  }

  /// The member lookup tables of the types.
  ///
  /// This property is used to memoize the results of `lookup(_:memberOf:in)`.
  private var memberLookupTables: [MemberLookupKey: LookupTable] = [:]

  /// A set containing the type extending declarations being currently bounded.
  ///
  /// This property is used during conformance and extension binding to avoid infinite recursion
  /// through qualified lookups into the extended type.
  private var extensionsUnderBinding = DeclSet()

  /// The result of a name resolution request.
  enum NameResolutionResult {

    /// A candidate found by name resolution.
    struct Candidate {

      /// Declaration being referenced.
      let reference: DeclRef

      /// The quantifier-free type of the declaration at its use site.
      let type: InstantiatedType

    }

    /// The resolut of name resolution for a single name component.
    struct ResolvedComponent {

      /// The resolved component.
      let component: NodeID<NameExpr>

      /// The declarations to which the component may refer.
      let candidates: [Candidate]

      /// Creates an instance with the given properties.
      init(_ component: NodeID<NameExpr>, _ candidates: [Candidate]) {
        self.component = component
        self.candidates = candidates
      }

    }

    /// Name resolution applied on the nominal prefix that doesn't require any overload resolution.
    /// The payload contains the collections of resolved and unresolved components.
    case done(resolved: [ResolvedComponent], unresolved: [NodeID<NameExpr>])

    /// Name resolution failed.
    case failed

    /// Name resolution couln't start because the first component of the expression isn't a name
    /// The payload contains the collection of unresolved components, after the first one.
    case inexecutable(_ components: [NodeID<NameExpr>])

  }

  /// Resolves the name components of `nameExpr` from left to right until multiple candidate
  /// declarations are found for a single component, or name resolution failed.
  mutating func resolve(
    nominalPrefixOf nameExpr: NodeID<NameExpr>,
    from lookupScope: AnyScopeID
  ) -> NameResolutionResult {
    // Build a stack with the nominal comonents of `nameExpr` or exit if its qualification is
    // either implicit or prefixed by an expression.
    var unresolvedComponents = [nameExpr]
    loop: while true {
      switch ast[unresolvedComponents.last!].domain {
      case .implicit:
        return .inexecutable(unresolvedComponents)

      case .expr(let e):
        guard let domain = NodeID<NameExpr>(e) else { return .inexecutable(unresolvedComponents) }
        unresolvedComponents.append(domain)

      case .none:
        break loop
      }
    }

    // Resolve the nominal components of `nameExpr` from left to right as long as we don't need
    // contextual information to resolve overload sets.
    var resolvedPrefix: [NameResolutionResult.ResolvedComponent] = []
    var parentType: AnyType? = nil

    while let component = unresolvedComponents.popLast() {
      // Evaluate the static argument list.
      var arguments: [AnyType] = []
      for a in ast[component].arguments {
        guard let type = realize(a.value, in: lookupScope)?.instance else { return .failed }
        arguments.append(type)
      }

      // Resolve the component.
      let componentSyntax = ast[component]
      let candidates = resolve(
        componentSyntax.name, withArguments: arguments, memberOf: parentType, from: lookupScope)

      // Fail resolution we didn't find any candidate.
      if candidates.isEmpty { return .failed }

      // Append the resolved component to the nominal prefix.
      resolvedPrefix.append(.init(component, candidates))

      // Defer resolution of the remaining name components if there are multiple candidates for
      // the current component or if we found a type variable.
      if (candidates.count > 1) || (candidates[0].type.shape.base is TypeVariable) { break }

      // If the candidate is a direct reference to a type declaration, the next component should be
      // looked up in the referred type's declaration space rather than that of its metatype.
      if let d = candidates[0].reference.decl, isNominalTypeDecl(d) {
        parentType = MetatypeType(candidates[0].type.shape)!.instance
      } else {
        parentType = candidates[0].type.shape
      }
    }

    return .done(resolved: resolvedPrefix, unresolved: unresolvedComponents)
  }

  /// Returns the declarations of `name` exposed to `lookupScope` and accepting `arguments`,
  /// searching in the declaration space of `parentType` if it isn't `nil`, or using unqualified
  /// lookup otherwise.
  mutating func resolve(
    _ name: SourceRepresentable<Name>,
    withArguments arguments: [AnyType],
    memberOf parentType: AnyType?,
    from lookupScope: AnyScopeID
  ) -> [NameResolutionResult.Candidate] {
    // Handle references to the built-in module.
    if (name.value.stem == "Builtin") && (parentType == nil) && isBuiltinModuleVisible {
      return [
        .init(reference: .builtinType, type: .init(shape: ^BuiltinType.module, constraints: []))
      ]
    }

    // Handle references to built-in symbols.
    if parentType == .builtin(.module) {
      return resolve(builtin: name.value).map({ [$0] }) ?? []
    }

    // Gather declarations qualified by `parentType` if it isn't `nil` or unqualified otherwise.
    let matches: [AnyDeclID]
    if let t = parentType {
      matches = lookup(name.value.stem, memberOf: t, in: lookupScope)
        .compactMap({ decl(in: $0, named: name.value) })
    } else {
      matches = lookup(unqualified: name.value.stem, in: lookupScope)
        .compactMap({ decl(in: $0, named: name.value) })
    }

    // Diagnose undefined symbols.
    if matches.isEmpty {
      diagnostics.insert(.error(undefinedName: name.value, in: parentType, at: name.site))
      return []
    }

    // Create declaration references to the remaining candidates.
    var candidates: [NameResolutionResult.Candidate] = []
    var invalidArgumentsDiagnostics: [Diagnostic] = []

    let isInMemberContext = program.isMemberContext(lookupScope)
    for match in matches {
      // Realize the type of the declaration.
      var targetType = realize(decl: match)

      // Erase parameter conventions.
      if let t = ParameterType(targetType) {
        targetType = t.bareType
      }

      // Apply the static arguments, if any.
      if !arguments.isEmpty {
        // Declaration must be generic.
        guard let env = environment(of: match) else {
          invalidArgumentsDiagnostics.append(
            .error(
              invalidGenericArgumentCountTo: name,
              found: arguments.count, expected: 0))
          continue
        }

        // Declaration must accept the given arguments.
        // TODO: Check labels
        guard env.parameters.count == arguments.count else {
          invalidArgumentsDiagnostics.append(
            .error(
              invalidGenericArgumentCountTo: name,
              found: arguments.count, expected: env.parameters.count))
          continue
        }

        // Apply the arguments.
        targetType = specialized(
          targetType,
          applying: .init(uniqueKeysWithValues: zip(env.parameters, arguments)),
          in: lookupScope)
      }

      // Give up if the declaration has an error type.
      if targetType.isError { continue }

      // Determine how the declaration is being referenced.
      let reference: DeclRef =
        isInMemberContext && program.isMember(match)
        ? .member(match)
        : .direct(match)

      // Instantiate the type of the declaration
      let c = ConstraintCause(.binding, at: name.site)
      switch reference {
      case .direct(let d):
        candidates.append(
          .init(
            reference: reference,
            type: instantiate(targetType, in: program.scopeIntroducing(d), cause: c)))

      case .member(let d):
        candidates.append(
          .init(
            reference: reference,
            type: instantiate(targetType, in: program.scopeIntroducing(d), cause: c)))

      case .builtinFunction, .builtinType:
        candidates.append(
          .init(reference: reference, type: .init(shape: targetType, constraints: [])))
      }
    }

    // If there are no candidates left, diagnose an error.
    if candidates.isEmpty && !invalidArgumentsDiagnostics.isEmpty {
      if let diagnostic = invalidArgumentsDiagnostics.uniqueElement {
        diagnostics.insert(diagnostic)
      } else {
        diagnostics.insert(
          .error(
            invalidGenericArgumentsTo: name,
            candidateDiagnostics: invalidArgumentsDiagnostics))
      }
    }

    return candidates
  }

  /// Resolves a reference to the built-in symbol named `name`.
  private func resolve(builtin name: Name) -> NameResolutionResult.Candidate? {
    if let f = BuiltinFunction(name.stem) {
      return .init(reference: .builtinFunction(f), type: .init(shape: ^f.type, constraints: []))
    }
    if let t = BuiltinType(name.stem) {
      return .init(reference: .builtinType, type: .init(shape: ^t, constraints: []))
    }
    return nil
  }

  /// Returns the declarations that expose `baseName` without qualification in `scope`.
  mutating func lookup(unqualified baseName: String, in scope: AnyScopeID) -> DeclSet {
    let site = scope

    var matches = DeclSet()
    var root: NodeID<ModuleDecl>? = nil
    for scope in program.scopes(from: scope) {
      switch scope.kind {
      case ModuleDecl.self:
        // We reached the module scope.
        root = NodeID<ModuleDecl>(scope)!

      case TranslationUnit.self:
        // Skip file scopes so that we don't search the same file twice.
        continue

      default:
        break
      }

      // Search for the identifier in the current scope.
      let newMatches = lookup(baseName, introducedInDeclSpaceOf: scope, in: site)
        .subtracting(bindingsUnderChecking)

      // We can assume the matches are either empty or all overloadable.
      matches.formUnion(newMatches)

      // We're done if we found at least one non-overloadable match.
      if newMatches.contains(where: { (i) in !(ast[i] is FunctionDecl) }) {
        return matches
      }
    }

    // We're done if we found at least one match.
    if !matches.isEmpty { return matches }

    // Check if the identifier refers to the module containing `scope`.
    if ast[root]?.baseName == baseName {
      return [AnyDeclID(root!)]
    }

    // Search for the identifier in imported modules.
    for module in ast.modules where module != root {
      matches.formUnion(names(introducedIn: module)[baseName, default: []])
    }

    return matches
  }

  /// Returns the declarations that introduce a name whose stem is `baseName` in the declaration
  /// space of `lookupContext`.
  mutating func lookup<T: ScopeID>(
    _ baseName: String,
    introducedInDeclSpaceOf lookupContext: T,
    in site: AnyScopeID
  ) -> DeclSet {
    switch lookupContext.kind {
    case ProductTypeDecl.self:
      let t = ^ProductType(NodeID(lookupContext)!, ast: ast)
      return lookup(baseName, memberOf: t, in: site)

    case TraitDecl.self:
      let t = ^TraitType(NodeID(lookupContext)!, ast: ast)
      return lookup(baseName, memberOf: t, in: site)

    case TypeAliasDecl.self:
      // We can't re-enter `realize(typeAliasDecl:)` if the aliased type of `d` is being resolved
      // but its generic parameters can be lookep up already.
      let d = NodeID<TypeAliasDecl>(lookupContext)!
      if declRequests[d] == .typeRealizationStarted {
        return names(introducedIn: d)[baseName, default: []]
      }

      if let t = MetatypeType(realize(typeAliasDecl: d))?.instance {
        return t.isError ? [] : lookup(baseName, memberOf: t, in: site)
      } else {
        return []
      }

    default:
      return names(introducedIn: lookupContext)[baseName, default: []]
    }
  }

  /// Returns the declarations that introduce a name whose stem is `baseName` as a member of `type`
  /// in `scope`.
  mutating func lookup(
    _ baseName: String,
    memberOf type: AnyType,
    in scope: AnyScopeID
  ) -> DeclSet {
    if let t = type.base as? ConformanceLensType {
      return lookup(baseName, memberOf: ^t.lens, in: scope)
    }

    let key = MemberLookupKey(type: type, scope: scope)
    if let m = memberLookupTables[key]?[baseName] {
      return m
    }

    var matches: DeclSet
    defer { memberLookupTables[key, default: [:]][baseName] = matches }

    switch type.base {
    case let t as BoundGenericType:
      matches = lookup(baseName, memberOf: t.base, in: scope)
      return matches

    case let t as ProductType:
      matches = names(introducedIn: t.decl)[baseName, default: []]
      if baseName == "init" {
        matches.insert(AnyDeclID(ast[t.decl].memberwiseInit))
      }

    case let t as TraitType:
      matches = names(introducedIn: t.decl)[baseName, default: []]

    case let t as TypeAliasType:
      matches = names(introducedIn: t.decl)[baseName, default: []]

    default:
      matches = DeclSet()
    }

    // We're done if we found at least one non-overloadable match.
    if matches.contains(where: { i in !(ast[i] is FunctionDecl) }) {
      return matches
    }

    // Look for members declared in extensions.
    for i in extendingDecls(of: type, exposedTo: scope) {
      matches.formUnion(names(introducedIn: i)[baseName, default: []])
    }

    // We're done if we found at least one non-overloadable match.
    if matches.contains(where: { i in !(ast[i] is FunctionDecl) }) {
      return matches
    }

    // Look for members declared inherited by conformance/refinement.
    guard let traits = conformedTraits(of: type, in: scope) else { return matches }
    for trait in traits {
      if type == trait { continue }

      // TODO: Read source of conformance to disambiguate associated names
      let newMatches = lookup(baseName, memberOf: ^trait, in: scope)
      switch type.base {
      case is AssociatedTypeType,
        is GenericTypeParameterType,
        is TraitType:
        matches.formUnion(newMatches)

      default:
        // Associated type and value declarations are not inherited by conformance.
        matches.formUnion(
          newMatches.filter({
            $0.kind != AssociatedTypeDecl.self && $0.kind != AssociatedValueDecl.self
          }))
      }
    }

    return matches
  }

  /// Returns the declaration(s) of the specified operator that are visible in `scope`.
  func lookup(
    operator operatorName: Identifier,
    notation: OperatorNotation,
    in scope: AnyScopeID
  ) -> [NodeID<OperatorDecl>] {
    let currentModule = program.module(containing: scope)
    if let module = currentModule,
      let oper = lookup(operator: operatorName, notation: notation, in: module)
    {
      return [oper]
    }

    return ast.modules.compactMap({ (module) -> NodeID<OperatorDecl>? in
      if module == currentModule { return nil }
      return lookup(operator: operatorName, notation: notation, in: module)
    })
  }

  /// Returns the declaration of the specified operator in `module`, if any.
  func lookup(
    operator operatorName: Identifier,
    notation: OperatorNotation,
    in module: NodeID<ModuleDecl>
  ) -> NodeID<OperatorDecl>? {
    for decl in ast.topLevelDecls(module) where decl.kind == OperatorDecl.self {
      let oper = NodeID<OperatorDecl>(decl)!
      if (ast[oper].notation.value == notation) && (ast[oper].name.value == operatorName) {
        return oper
      }
    }
    return nil
  }

  /// Returns the extending declarations of `subject` exposed to `scope`.
  ///
  /// - Note: The declarations referred by the returned IDs conform to `TypeExtendingDecl`.
  private mutating func extendingDecls<S: ScopeID>(
    of subject: AnyType,
    exposedTo scope: S
  ) -> [AnyDeclID] {
    /// The canonical form of `subject`.
    let canonicalSubject = relations.canonical(subject)
    /// The declarations extending `subject`.
    var matches: [AnyDeclID] = []
    /// The module at the root of `scope`, when found.
    var root: NodeID<ModuleDecl>? = nil

    // Look for extension declarations in all visible scopes.
    for scope in program.scopes(from: scope) {
      switch scope.kind {
      case ModuleDecl.self:
        let module = NodeID<ModuleDecl>(scope)!
        insert(
          into: &matches,
          decls: ast.topLevelDecls(module),
          extending: canonicalSubject,
          in: scope)
        root = module

      case TranslationUnit.self:
        continue

      default:
        let decls = program.scopeToDecls[scope, default: []]
        insert(into: &matches, decls: decls, extending: canonicalSubject, in: scope)
      }
    }

    // Look for extension declarations in imported modules.
    for module in ast.modules where module != root {
      insert(
        into: &matches,
        decls: ast.topLevelDecls(module),
        extending: canonicalSubject,
        in: AnyScopeID(module))
    }

    return matches
  }

  /// Insert into `matches` the declarations in `decls` that extend `subject` in `scope`.
  ///
  /// - Requires: `subject` must be canonical.
  private mutating func insert<S: Sequence>(
    into matches: inout [AnyDeclID],
    decls: S,
    extending subject: AnyType,
    in scope: AnyScopeID
  )
  where S.Element == AnyDeclID {
    precondition(subject[.isCanonical])

    for i in decls where i.kind == ConformanceDecl.self || i.kind == ExtensionDecl.self {
      // Skip extending declarations that are being bound.
      guard extensionsUnderBinding.insert(i).inserted else { continue }
      defer { extensionsUnderBinding.remove(i) }

      // Check for matches.
      guard let extendedType = realize(decl: i).base as? MetatypeType else { continue }
      if relations.canonical(extendedType.instance) == subject {
        matches.append(i)
      }
    }
  }

  /// Returns the names and declarations introduced in `scope`.
  private func names<T: NodeIDProtocol>(introducedIn scope: T) -> LookupTable {
    if let module = NodeID<ModuleDecl>(scope) {
      return ast[module].sources.reduce(into: [:]) { (table, s) in
        table.merge(names(introducedIn: s), uniquingKeysWith: { (l, _) in l })
      }
    }

    guard let decls = program.scopeToDecls[scope] else { return [:] }
    var table: LookupTable = [:]

    for id in decls {
      switch id.kind {
      case AssociatedValueDecl.self,
        AssociatedTypeDecl.self,
        GenericParameterDecl.self,
        NamespaceDecl.self,
        ParameterDecl.self,
        ProductTypeDecl.self,
        TraitDecl.self,
        TypeAliasDecl.self,
        VarDecl.self:
        let name = (ast[id] as! SingleEntityDecl).baseName
        table[name, default: []].insert(id)

      case BindingDecl.self,
        ConformanceDecl.self,
        ExtensionDecl.self,
        MethodImpl.self,
        OperatorDecl.self,
        SubscriptImpl.self:
        // Note: operator declarations are not considered during standard name lookup.
        break

      case FunctionDecl.self:
        guard let i = ast[NodeID<FunctionDecl>(id)!].identifier?.value else { continue }
        table[i, default: []].insert(id)

      case InitializerDecl.self:
        table["init", default: []].insert(id)

      case MethodDecl.self:
        table[ast[NodeID<MethodDecl>(id)!].identifier.value, default: []].insert(id)

      case SubscriptDecl.self:
        let i = ast[NodeID<SubscriptDecl>(id)!].identifier?.value ?? "[]"
        table[i, default: []].insert(id)

      default:
        unexpected(id, in: ast)
      }
    }

    // Note: Results should be memoized.
    return table
  }

  // MARK: Type realization

  /// Realizes and returns the type denoted by `expr` evaluated in `scope`.
  mutating func realize(_ expr: AnyExprID, in scope: AnyScopeID) -> MetatypeType? {
    switch expr.kind {
    case ConformanceLensTypeExpr.self:
      return realize(conformanceLens: NodeID(expr)!, in: scope)

    case LambdaTypeExpr.self:
      return realize(lambda: NodeID(expr)!, in: scope)

    case NameExpr.self:
      return realize(name: NodeID(expr)!, in: scope)

    case ParameterTypeExpr.self:
      let id = NodeID<ParameterTypeExpr>(expr)!
      diagnostics.insert(
        .error(illegalParameterConvention: ast[id].convention.value, at: ast[id].convention.site))
      return nil

    case TupleTypeExpr.self:
      return realize(tuple: NodeID(expr)!, in: scope)

    case WildcardExpr.self:
      return MetatypeType(of: TypeVariable(node: expr.base))

    default:
      unexpected(expr, in: ast)
    }
  }

  /// Returns the realized type of the function declaration underlying `expr` requiring that its
  /// parameters have the given `conventions`.
  ///
  /// - Requires: if supplied, `conventions` has as one element per parameter of the declaration
  ///   underlying `expr`.
  mutating func realize(
    underlyingDeclOf expr: NodeID<LambdaExpr>,
    with conventions: [AccessEffect]?
  ) -> AnyType? {
    realize(functionDecl: ast[expr].decl, with: conventions)
  }

  /// Realizes and returns a "magic" type expression.
  private mutating func realizeMagicTypeExpr(
    _ expr: NodeID<NameExpr>,
    in scope: AnyScopeID
  ) -> MetatypeType? {
    precondition(ast[expr].domain == .none)

    // Determine the "magic" type expression to realize.
    let name = ast[expr].name
    switch name.value.stem {
    case "Sum":
      return realizeSumTypeExpr(expr, in: scope)
    default:
      break
    }

    // Evaluate the static argument list.
    var arguments: [(value: BoundGenericType.Argument, site: SourceRange)] = []
    for a in ast[expr].arguments {
      // TODO: Symbolic execution
      guard let type = realize(a.value, in: scope)?.instance else { return nil }
      arguments.append((value: .type(type), site: ast[a.value].site))
    }

    switch name.value.stem {
    case "Any":
      let type = MetatypeType(of: .any)
      if arguments.count > 0 {
        diagnostics.insert(.error(argumentToNonGenericType: type.instance, at: name.site))
        return nil
      }
      return type

    case "Never":
      let type = MetatypeType(of: .never)
      if arguments.count > 0 {
        diagnostics.insert(.error(argumentToNonGenericType: type.instance, at: name.site))
        return nil
      }
      return type

    case "Self":
      guard let type = realizeSelfTypeExpr(in: scope) else {
        diagnostics.insert(.error(invalidReferenceToSelfTypeAt: name.site))
        return nil
      }
      if arguments.count > 0 {
        diagnostics.insert(.error(argumentToNonGenericType: type.instance, at: name.site))
        return nil
      }
      return type

    case "Metatype":
      if arguments.count != 1 {
        diagnostics.insert(.error(metatypeRequiresOneArgumentAt: name.site))
      }
      if case .type(let a) = arguments.first!.value {
        return MetatypeType(of: MetatypeType(of: a))
      } else {
        fatalError("not implemented")
      }

    case "Builtin" where isBuiltinModuleVisible:
      let type = MetatypeType(of: .builtin(.module))
      if arguments.count > 0 {
        diagnostics.insert(.error(argumentToNonGenericType: type.instance, at: name.site))
        return nil
      }
      return type

    default:
      diagnostics.insert(.error(noType: name.value, in: nil, at: name.site))
      return nil
    }
  }

  /// Returns the type of a sum type expression with the given arguments.
  ///
  /// - Requires: `sumTypeExpr` is a sum type expression.
  private mutating func realizeSumTypeExpr(
    _ sumTypeExpr: NodeID<NameExpr>,
    in scope: AnyScopeID
  ) -> MetatypeType? {
    precondition(ast[sumTypeExpr].name.value.stem == "Sum")

    var elements = SumType.Elements()
    for a in ast[sumTypeExpr].arguments {
      guard let type = realize(a.value, in: scope)?.instance else {
        diagnostics.insert(.error(valueInSumTypeAt: ast[a.value].site))
        return nil
      }
      elements.insert(type)
    }

    switch elements.count {
    case 0:
      diagnostics.insert(.warning(sumTypeWithZeroElementsAt: ast[sumTypeExpr].name.site))
      return MetatypeType(of: .never)

    case 1:
      diagnostics.insert(.error(sumTypeWithOneElementAt: ast[sumTypeExpr].name.site))
      return nil

    default:
      return MetatypeType(of: SumType(elements))
    }
  }

  /// Realizes and returns the type of the `Self` expression in `scope`.
  ///
  /// - Note: This method does not issue diagnostics.
  private mutating func realizeSelfTypeExpr<T: ScopeID>(in scope: T) -> MetatypeType? {
    for scope in program.scopes(from: scope) {
      switch scope.kind {
      case TraitDecl.self:
        let decl = NodeID<TraitDecl>(scope)!
        return MetatypeType(of: GenericTypeParameterType(selfParameterOf: decl, in: ast))

      case ProductTypeDecl.self:
        // Synthesize unparameterized `Self`.
        let decl = NodeID<ProductTypeDecl>(scope)!
        let unparameterized = ProductType(decl, ast: ast)

        // Synthesize arguments to generic parameters if necessary.
        if let parameters = ast[decl].genericClause?.value.parameters {
          let arguments = parameters.map({ (p) -> BoundGenericType.Argument in
            .type(^GenericTypeParameterType(p, ast: ast))
          })
          return MetatypeType(of: BoundGenericType(unparameterized, arguments: arguments))
        } else {
          return MetatypeType(of: unparameterized)
        }

      case ConformanceDecl.self:
        let decl = NodeID<ConformanceDecl>(scope)!
        return realize(ast[decl].subject, in: scope)

      case ExtensionDecl.self:
        let decl = NodeID<ConformanceDecl>(scope)!
        return realize(ast[decl].subject, in: scope)

      case TypeAliasDecl.self:
        fatalError("not implemented")

      default:
        continue
      }
    }

    return nil
  }

  private mutating func realize(
    conformanceLens id: NodeID<ConformanceLensTypeExpr>,
    in scope: AnyScopeID
  ) -> MetatypeType? {
    let node = ast[id]

    /// The lens must be a trait.
    guard let lens = realize(node.lens, in: scope)?.instance else { return nil }
    guard let lensTrait = lens.base as? TraitType else {
      diagnostics.insert(.error(notATrait: lens, at: ast[node.lens].site))
      return nil
    }

    // The subject must conform to the lens.
    guard let subject = realize(node.subject, in: scope)?.instance else { return nil }
    guard let traits = conformedTraits(of: subject, in: scope),
      traits.contains(lensTrait)
    else {
      diagnostics.insert(
        .error(subject, doesNotConformTo: lensTrait, at: ast[node.lens].site))
      return nil
    }

    return MetatypeType(of: ConformanceLensType(viewing: subject, through: lensTrait))
  }

  private mutating func realize(
    lambda id: NodeID<LambdaTypeExpr>,
    in scope: AnyScopeID
  ) -> MetatypeType? {
    let node = ast[id]

    // Realize the lambda's environment.
    let environment: AnyType
    if let environmentExpr = node.environment {
      guard let ty = realize(environmentExpr, in: scope) else { return nil }
      environment = ty.instance
    } else {
      environment = .any
    }

    // Realize the lambda's parameters.
    var inputs: [CallableTypeParameter] = []
    inputs.reserveCapacity(node.parameters.count)

    for p in node.parameters {
      guard let ty = realize(parameter: p.type, in: scope)?.instance else { return nil }
      inputs.append(.init(label: p.label?.value, type: ty))
    }

    // Realize the lambda's output.
    guard let output = realize(node.output, in: scope)?.instance else { return nil }

    return MetatypeType(
      of: LambdaType(
        receiverEffect: node.receiverEffect?.value ?? .let,
        environment: environment,
        inputs: inputs,
        output: output))
  }

  private mutating func realize(
    name id: NodeID<NameExpr>,
    in scope: AnyScopeID
  ) -> MetatypeType? {
    let name = ast[id].name
    let domain: AnyType?
    let matches: DeclSet

    // Realize the name's domain, if any.
    switch ast[id].domain {
    case .none:
      // Name expression has no domain.
      domain = nil

      // Search for the referred type declaration with an unqualified lookup.
      matches = lookup(unqualified: name.value.stem, in: scope)

      // If there are no matches, check for magic symbols.
      if matches.isEmpty {
        return realizeMagicTypeExpr(id, in: scope)
      }

    case .expr(let j):
      // The domain is a type expression.
      guard let d = realize(j, in: scope)?.instance else { return nil }
      domain = d

      // Handle references to built-in types.
      if relations.areEquivalent(d, .builtin(.module)) {
        if let type = BuiltinType(name.value.stem) {
          return MetatypeType(of: .builtin(type))
        } else {
          diagnostics.insert(.error(noType: name.value, in: domain, at: name.site))
          return nil
        }
      }

      // Search for the referred type declaration with a qualified lookup.
      matches = lookup(name.value.stem, memberOf: d, in: scope)

    case .implicit:
      diagnostics.insert(
        .error(notEnoughContextToResolveMember: name.value, at: name.site))
      return nil
    }

    // Diagnose unresolved names.
    guard let match = matches.first else {
      diagnostics.insert(.error(noType: name.value, in: domain, at: name.site))
      return nil
    }

    // Diagnose ambiguous references.
    if matches.count > 1 {
      diagnostics.insert(.error(ambiguousUse: id, in: ast))
      return nil
    }

    // Realize the referred type.
    let referredType: MetatypeType

    if match.kind == AssociatedTypeDecl.self {
      let decl = NodeID<AssociatedTypeDecl>(match)!

      switch domain?.base {
      case is AssociatedTypeType,
        is ConformanceLensType,
        is GenericTypeParameterType:
        referredType = MetatypeType(
          of: AssociatedTypeType(decl, domain: domain!, ast: ast))

      case nil:
        // Assume that `Self` in `scope` resolves to an implicit generic parameter of a trait
        // declaration, since associated declarations cannot be looked up unqualified outside
        // the scope of a trait and its extensions.
        let domain = realizeSelfTypeExpr(in: scope)!.instance
        let instance = AssociatedTypeType(NodeID(match)!, domain: domain, ast: ast)
        referredType = MetatypeType(of: instance)

      case .some:
        diagnostics.insert(.error(invalidUseOfAssociatedType: ast[decl].baseName, at: name.site))
        return nil
      }
    } else {
      let declType = realize(decl: match)
      if let instance = declType.base as? MetatypeType {
        referredType = instance
      } else {
        diagnostics.insert(.error(nameRefersToValue: id, in: ast))
        return nil
      }
    }

    // Evaluate the arguments of the referred type, if any.
    if ast[id].arguments.isEmpty {
      return referredType
    } else {
      var arguments: [BoundGenericType.Argument] = []

      for a in ast[id].arguments {
        // TODO: Symbolic execution
        guard let type = realize(a.value, in: scope)?.instance else { return nil }
        arguments.append(.type(type))
      }

      return MetatypeType(of: BoundGenericType(referredType.instance, arguments: arguments))
    }
  }

  private mutating func realize(
    parameter id: NodeID<ParameterTypeExpr>,
    in scope: AnyScopeID
  ) -> MetatypeType? {
    let node = ast[id]

    guard let bareType = realize(node.bareType, in: scope)?.instance else { return nil }
    return MetatypeType(of: ParameterType(node.convention.value, bareType))
  }

  private mutating func realize(
    tuple id: NodeID<TupleTypeExpr>,
    in scope: AnyScopeID
  ) -> MetatypeType? {
    var elements: [TupleType.Element] = []
    elements.reserveCapacity(ast[id].elements.count)

    for e in ast[id].elements {
      guard let ty = realize(e.type, in: scope)?.instance else { return nil }
      elements.append(.init(label: e.label?.value, type: ty))
    }

    return MetatypeType(of: TupleType(elements))
  }

  /// Realizes and returns the traits of the specified conformance list, or `nil` if at least one
  /// of them is ill-typed.
  private mutating func realize(
    conformances: [NodeID<NameExpr>],
    in scope: AnyScopeID
  ) -> Set<TraitType>? {
    // Realize the traits in the conformance list.
    var traits: Set<TraitType> = []
    for expr in conformances {
      guard let rhs = realize(name: expr, in: scope)?.instance else { return nil }
      if let trait = rhs.base as? TraitType {
        traits.insert(trait)
      } else {
        diagnostics.insert(.error(conformanceToNonTraitType: rhs, at: ast[expr].site))
        return nil
      }
    }

    return traits
  }

  /// Returns the overarching type of `d`.
  mutating func realize<T: DeclID>(decl d: T) -> AnyType {
    switch d.kind {
    case AssociatedTypeDecl.self:
      return realize(associatedTypeDecl: NodeID(d)!)
    case AssociatedValueDecl.self:
      return realize(associatedValueDecl: NodeID(d)!)
    case GenericParameterDecl.self:
      return realize(genericParameterDecl: NodeID(d)!)
    case BindingDecl.self:
      return realize(bindingDecl: NodeID(d)!)
    case ConformanceDecl.self:
      return realize(typeExtendingDecl: NodeID<ConformanceDecl>(d)!)
    case ExtensionDecl.self:
      return realize(typeExtendingDecl: NodeID<ExtensionDecl>(d)!)
    case FunctionDecl.self:
      return realize(functionDecl: NodeID(d)!)
    case InitializerDecl.self:
      return realize(initializerDecl: NodeID(d)!)
    case MethodDecl.self:
      return realize(methodDecl: NodeID(d)!)
    case MethodImpl.self:
      return realize(methodDecl: NodeID(program.declToScope[d]!)!)
    case ParameterDecl.self:
      return realize(parameterDecl: NodeID(d)!)
    case ProductTypeDecl.self:
      return realize(productTypeDecl: NodeID(d)!)
    case SubscriptDecl.self:
      return realize(subscriptDecl: NodeID(d)!)
    case TraitDecl.self:
      return realize(traitDecl: NodeID(d)!)
    case TypeAliasDecl.self:
      return realize(typeAliasDecl: NodeID(d)!)
    case VarDecl.self:
      return realize(varDecl: NodeID(d)!)
    default:
      unexpected(d, in: ast)
    }
  }

  /// Returns the overarching type of `d`.
  private mutating func realize(associatedTypeDecl d: NodeID<AssociatedTypeDecl>) -> AnyType {
    _realize(decl: d) { (this, d) in
      // Parent scope must be a trait declaration.
      let traitDecl = NodeID<TraitDecl>(this.program.declToScope[d]!)!

      let instance = AssociatedTypeType(
        NodeID(d)!,
        domain: ^GenericTypeParameterType(selfParameterOf: traitDecl, in: this.ast),
        ast: this.ast)
      return ^MetatypeType(of: instance)
    }
<<<<<<< HEAD
  }

  /// Returns the overarching type of `d`.
  private mutating func realize(associatedValueDecl d: NodeID<AssociatedValueDecl>) -> AnyType {
    _realize(decl: d) { (this, d) in
      // Parent scope must be a trait declaration.
      let traitDecl = NodeID<TraitDecl>(this.program.declToScope[d]!)!

      let instance = AssociatedValueType(
        NodeID(d)!,
        domain: ^GenericTypeParameterType(selfParameterOf: traitDecl, in: this.ast),
        ast: this.program.ast)
      return ^MetatypeType(of: instance)
    }
  }

  /// Returns the overarching type of `d`.
  private mutating func realize(bindingDecl d: NodeID<BindingDecl>) -> AnyType {
    _ = check(binding: NodeID(d)!)
    return declTypes[d]!
  }

=======
  }

  /// Returns the overarching type of `d`.
  private mutating func realize(associatedValueDecl d: NodeID<AssociatedValueDecl>) -> AnyType {
    _realize(decl: d) { (this, d) in
      // Parent scope must be a trait declaration.
      let traitDecl = NodeID<TraitDecl>(this.program.declToScope[d]!)!

      let instance = AssociatedValueType(
        NodeID(d)!,
        domain: ^GenericTypeParameterType(selfParameterOf: traitDecl, in: this.ast),
        ast: this.program.ast)
      return ^MetatypeType(of: instance)
    }
  }

  /// Returns the overarching type of `d`.
  private mutating func realize(bindingDecl d: NodeID<BindingDecl>) -> AnyType {
    _ = check(binding: NodeID(d)!)
    return declTypes[d]!
  }

>>>>>>> 15699092
  /// Returns the overarching type of `d`, requiring that its parameters have given `conventions`.
  ///
  /// - Requires: if supplied, `conventions` has as many elements as `d` has parameters.
  private mutating func realize(
    functionDecl d: NodeID<FunctionDecl>,
    with conventions: [AccessEffect]? = nil
  ) -> AnyType {
    _realize(decl: d, { (this, d) in this._realize(functionDecl: d, with: conventions) })
  }

  private mutating func _realize(
    functionDecl d: NodeID<FunctionDecl>,
    with conventions: [AccessEffect]? = nil
  ) -> AnyType {
<<<<<<< HEAD
    // Realize the input types.
    var inputs: [CallableTypeParameter] = []
    for (i, p) in ast[d].parameters.enumerated() {
      let t: AnyType
      if ast[p].annotation != nil {
        t = realize(parameterDecl: p)
      } else if ast[d].isInExprContext {
        // Annotations may be elided in lambda expressions. In that case, unannotated parameters
        // are given a fresh type variable so that inference can proceed.
        t = ^ParameterType(conventions?[i] ?? .let, ^TypeVariable(node: AnyNodeID(p)))
        declTypes[p] = t
        declRequests[p] = .typeRealizationCompleted
      } else {
        unreachable("expected type annotation")
=======
    if let requiredParameterConventions = conventions {
      precondition(requiredParameterConventions.count == ast[d].parameters.count)
    }
    var success = true

    // Realize the input types.
    var inputs: [CallableTypeParameter] = []
    for (i, p) in ast[d].parameters.enumerated() {
      declRequests[p] = .typeCheckingStarted

      if let annotation = ast[p].annotation {
        if let t = realize(parameter: annotation, in: AnyScopeID(d))?.instance {
          // The annotation may not omit generic arguments.
          if t[.hasVariable] {
            diagnostics.insert(.error(notEnoughContextToInferArgumentsAt: ast[annotation].site))
            success = false
          }

          declTypes[p] = t
          declRequests[p] = .typeRealizationCompleted
          inputs.append(CallableTypeParameter(label: ast[p].label?.value, type: t))
        } else {
          declTypes[p] = .error
          declRequests[p] = .failure
          success = false
        }
      } else {
        // Note: parameter type annotations may be elided if the declaration represents a lambda
        // expression. In that case, the unannotated parameters are associated with a fresh type
        // variable, so inference can proceed.
        if ast[d].isInExprContext {
          let t = ^ParameterType((conventions?[i]) ?? .let, ^TypeVariable(node: AnyNodeID(p)))
          declTypes[p] = t
          declRequests[p] = .typeRealizationCompleted
          inputs.append(CallableTypeParameter(label: ast[p].label?.value, type: t))
        } else {
          unreachable("expected type annotation")
        }
>>>>>>> 15699092
      }
      inputs.append(CallableTypeParameter(label: ast[p].label?.value, type: t))
    }

    // Collect captures.
    var explicitCaptureNames: Set<Name> = []
    guard
      let explicitCaptureTypes = realize(
        explicitCaptures: ast[d].explicitCaptures,
        collectingNamesIn: &explicitCaptureNames)
    else { return .error }

    let implicitCaptures: [ImplicitCapture] =
      program.isLocal(d)
      ? realize(implicitCapturesIn: d, ignoring: explicitCaptureNames)
      : []
    self.implicitCaptures[d] = implicitCaptures

    // Realize the function's receiver if necessary.
    let isNonStaticMember = program.isNonStaticMember(d)
    var receiver: AnyType? =
      isNonStaticMember
      ? realizeSelfTypeExpr(in: program.declToScope[d]!)!.instance
      : nil

    // Realize the output type.
    let outputType: AnyType
    if let o = ast[d].output {
      // Use the explicit return annotation.
      guard let type = realize(o, in: AnyScopeID(d))?.instance else { return .error }
      outputType = type
    } else if ast[d].isInExprContext {
      // Infer the return type from the body in expression contexts.
      outputType = ^TypeVariable()
    } else {
      // Default to `Void`.
      outputType = .void
    }

    if isNonStaticMember {
      // Create a lambda bound to a receiver.
      let effect: AccessEffect
      if ast[d].isInout {
        receiver = ^TupleType([.init(label: "self", type: ^RemoteType(.inout, receiver!))])
        effect = .inout
      } else if ast[d].isSink {
        receiver = ^TupleType([.init(label: "self", type: receiver!)])
        effect = .sink
      } else {
        receiver = ^TupleType([.init(label: "self", type: ^RemoteType(.let, receiver!))])
        effect = .let
      }

      return ^LambdaType(
        receiverEffect: effect,
        environment: receiver!,
        inputs: inputs,
        output: outputType)
    } else {
      // Create a regular lambda.
      let environment = TupleType(
        explicitCaptureTypes.map({ (t) in TupleType.Element(label: nil, type: t) })
          + implicitCaptures.map({ (c) in TupleType.Element(label: nil, type: ^c.type) }))

      // TODO: Determine if the lambda is mutating.

      return ^LambdaType(environment: ^environment, inputs: inputs, output: outputType)
    }
  }

  /// Returns the overarching type of `d`.
  public mutating func realize(genericParameterDecl d: NodeID<GenericParameterDecl>) -> AnyType {
    _realize(decl: d, { (this, d) in this._realize(genericParameterDecl: d) })
  }

  private mutating func _realize(genericParameterDecl d: NodeID<GenericParameterDecl>) -> AnyType {
    // The declaration introduces a generic *type* parameter the first annotation refers to a
    // trait. Otherwise, it denotes a generic *value* parameter.
    if let annotation = ast[d].conformances.first {
      // Bail out if we can't evaluate the annotation.
      guard let type = realize(name: annotation, in: program.declToScope[d]!) else {
        return .error
      }

      if !(type.instance.base is TraitType) {
        // Value parameters shall not have more than one type annotation.
        if ast[d].conformances.count > 1 {
          let diagnosticOrigin = ast[ast[d].conformances[1]].site
          diagnostics.insert(
            .error(tooManyAnnotationsOnGenericValueParametersAt: diagnosticOrigin))
          return .error
        }

        // The declaration introduces a generic value parameter.
        return type.instance
      }
    }

    // If the declaration has no annotations or its first annotation does not refer to a trait,
    // assume it declares a generic type parameter.
    let instance = GenericTypeParameterType(d, ast: ast)
    return ^MetatypeType(of: instance)
  }

  /// Returns the overarching type of `d`.
  private mutating func realize(initializerDecl d: NodeID<InitializerDecl>) -> AnyType {
    _realize(decl: d, { (this, d) in this._realize(initializerDecl: d) })
  }

  private mutating func _realize(initializerDecl d: NodeID<InitializerDecl>) -> AnyType {
    // Handle memberwise initializers.
    if ast[d].introducer.value == .memberwiseInit {
      let productTypeDecl = NodeID<ProductTypeDecl>(program.declToScope[d]!)!
      if let lambda = memberwiseInitType(of: productTypeDecl) {
        return ^lambda
      } else {
        return .error
      }
    }

<<<<<<< HEAD
    var inputs: [CallableTypeParameter] = ast[d].parameters.reduce(into: []) { (result, d) in
      result.append(.init(label: ast[d].label?.value, type: realize(parameterDecl: d)))
=======
    var success = true

    // Realize the input types.
    var inputs: [CallableTypeParameter] = []
    for i in ast[d].parameters {
      declRequests[i] = .typeCheckingStarted

      // Parameters of initializers must have a type annotation.
      guard let annotation = ast[i].annotation else {
        unexpected(i, in: ast)
      }

      if let type = realize(parameter: annotation, in: AnyScopeID(d))?.instance {
        // The annotation may not omit generic arguments.
        if type[.hasVariable] {
          diagnostics.insert(.error(notEnoughContextToInferArgumentsAt: ast[annotation].site))
          success = false
        }

        declTypes[i] = type
        declRequests[i] = .typeRealizationCompleted
        inputs.append(CallableTypeParameter(label: ast[i].label?.value, type: type))
      } else {
        declTypes[i] = .error
        declRequests[i] = .failure
        success = false
      }
>>>>>>> 15699092
    }

    // Initializers are global functions.
<<<<<<< HEAD
    let receiver = realizeSelfTypeExpr(in: program.declToScope[d]!)!.instance
    let receiverParameter = CallableTypeParameter(
=======
    let receiverType = realizeSelfTypeExpr(in: program.declToScope[d]!)!.instance
    let receiverParameterType = CallableTypeParameter(
>>>>>>> 15699092
      label: "self",
      type: ^ParameterType(.set, receiver))
    inputs.insert(receiverParameter, at: 0)
    return ^LambdaType(environment: .void, inputs: inputs, output: .void)
  }

  /// Returns the overarching type of `d`.
  private mutating func realize(methodDecl d: NodeID<MethodDecl>) -> AnyType {
    _realize(decl: d, { (this, d) in this._realize(methodDecl: d) })
  }

  private mutating func _realize(methodDecl d: NodeID<MethodDecl>) -> AnyType {
<<<<<<< HEAD
    let inputs: [CallableTypeParameter] = ast[d].parameters.reduce(into: []) { (result, d) in
      result.append(.init(label: ast[d].label?.value, type: realize(parameterDecl: d)))
=======
    var success = true

    // Realize the input types.
    var inputs: [CallableTypeParameter] = []
    for i in ast[d].parameters {
      declRequests[i] = .typeCheckingStarted

      // Parameters of methods must have a type annotation.
      guard let annotation = ast[i].annotation else {
        unexpected(i, in: ast)
      }

      if let type = realize(parameter: annotation, in: AnyScopeID(d))?.instance {
        // The annotation may not omit generic arguments.
        if type[.hasVariable] {
          diagnostics.insert(.error(notEnoughContextToInferArgumentsAt: ast[annotation].site))
          success = false
        }

        declTypes[i] = type
        declRequests[i] = .typeRealizationCompleted
        inputs.append(.init(label: ast[i].label?.value, type: type))
      } else {
        declTypes[i] = .error
        declRequests[i] = .failure
        success = false
      }
>>>>>>> 15699092
    }

    // Realize the method's receiver if necessary.
    let receiver = realizeSelfTypeExpr(in: program.declToScope[d]!)!.instance

    // Realize the output type.
    let outputType: AnyType
    if let o = ast[d].output {
      // Use the explicit return annotation.
      guard let type = realize(o, in: AnyScopeID(d))?.instance else { return .error }
      outputType = type
    } else {
      // Default to `Void`.
      outputType = .void
    }

    // Create a method bundle.
    let capabilities = Set(ast[ast[d].impls].map(\.introducer.value))
    if capabilities.contains(.inout) && (outputType != receiver) {
      diagnostics.insert(
        .error(
          inoutCapableMethodBundleMustReturn: receiver,
          at: ast[ast[d].output]?.site ?? ast[d].introducerSite))
      return .error
    }

    return ^MethodType(
      capabilities: capabilities,
      receiver: receiver,
      inputs: inputs,
      output: outputType)
  }

  /// Returns the overarching type of `d`.
  ///
<<<<<<< HEAD
  /// - Requires: `d` has atype annotation.
  private mutating func realize(parameterDecl d: NodeID<ParameterDecl>) -> AnyType {
    _realize(decl: d) { (this, d) in
      let a = this.ast[d].annotation ?? preconditionFailure("no type annotation")
      let s = this.program.declToScope[d]!
      guard let parameterType = this.realize(parameter: a, in: s)?.instance else {
        return .error
      }

      // The annotation may not omit generic arguments.
      if parameterType[.hasVariable] {
        this.diagnostics.insert(.error(notEnoughContextToInferArgumentsAt: this.ast[a].site))
        return .error
      }
      return parameterType
=======
  /// - Requires: The containing function or subscript declaration must have been realized.
  private mutating func realize(parameterDecl d: NodeID<ParameterDecl>) -> AnyType {
    switch declRequests[d] {
    case nil:
      preconditionFailure()

    case .typeRealizationStarted:
      diagnostics.insert(.error(circularDependencyAt: ast[d].site))
      return .error

    case .typeRealizationCompleted, .typeCheckingStarted, .success, .failure:
      return declTypes[d]!
>>>>>>> 15699092
    }
  }

  /// Returns the overarching type of `d`.
  private mutating func realize(productTypeDecl d: NodeID<ProductTypeDecl>) -> AnyType {
    _realize(decl: d) { (this, d) in ^MetatypeType(of: ProductType(d, ast: this.ast)) }
  }

  /// Returns the overarching type of `d`.
  private mutating func realize(subscriptDecl d: NodeID<SubscriptDecl>) -> AnyType {
    _realize(decl: d, { (this, d) in this._realize(subscriptDecl: d) })
  }
<<<<<<< HEAD
=======

  private mutating func _realize(subscriptDecl d: NodeID<SubscriptDecl>) -> AnyType {
    var success = true

    // Realize the input types.
    var inputs: [CallableTypeParameter] = []
    for i in ast[d].parameters ?? [] {
      declRequests[i] = .typeCheckingStarted

      // Parameters of subscripts must have a type annotation.
      guard let annotation = ast[i].annotation else {
        unexpected(i, in: ast)
      }

      if let type = realize(parameter: annotation, in: AnyScopeID(d))?.instance {
        // The annotation may not omit generic arguments.
        if type[.hasVariable] {
          diagnostics.insert(
            .error(notEnoughContextToInferArgumentsAt: ast[annotation].site))
          success = false
        }
>>>>>>> 15699092

  private mutating func _realize(subscriptDecl d: NodeID<SubscriptDecl>) -> AnyType {
    let inputs = ast[d].parameters.map(default: []) { (p) -> [CallableTypeParameter] in
      p.reduce(into: []) { (result, d) in
        result.append(.init(label: ast[d].label?.value, type: realize(parameterDecl: d)))
      }
    }

    // Collect captures.
    var explicitCaptureNames: Set<Name> = []
    guard
      let explicitCaptureTypes = realize(
        explicitCaptures: ast[d].explicitCaptures,
        collectingNamesIn: &explicitCaptureNames)
    else { return .error }

    let implicitCaptures: [ImplicitCapture] =
      program.isLocal(d)
      ? realize(implicitCapturesIn: d, ignoring: explicitCaptureNames)
      : []
    self.implicitCaptures[d] = implicitCaptures

    // Build the subscript's environment.
    let environment: TupleType
    if program.isNonStaticMember(d) {
      let receiver = realizeSelfTypeExpr(in: program.declToScope[d]!)!.instance
      environment = TupleType([.init(label: "self", type: ^RemoteType(.yielded, receiver))])
    } else {
      environment = TupleType(
        explicitCaptureTypes.map({ (t) in TupleType.Element(label: nil, type: t) })
          + implicitCaptures.map({ (c) in TupleType.Element(label: nil, type: ^c.type) }))
    }

    // Realize the ouput type.
    guard let output = realize(ast[d].output, in: AnyScopeID(d))?.instance else {
      return .error
    }

    // Create a subscript type.
    let capabilities = Set(ast[ast[d].impls].map(\.introducer.value))
    return ^SubscriptType(
      isProperty: ast[d].parameters == nil,
      capabilities: capabilities,
      environment: ^environment,
      inputs: inputs,
      output: output)
  }

  /// Returns the overarching type of `d`.
  private mutating func realize(traitDecl d: NodeID<TraitDecl>) -> AnyType {
    _realize(decl: d) { (this, d) in ^MetatypeType(of: TraitType(d, ast: this.ast)) }
  }

  /// Returns the overarching type of `d`.
  private mutating func realize(typeAliasDecl d: NodeID<TypeAliasDecl>) -> AnyType {
    _realize(decl: d, { (this, id) in this._realize(typeAliasDecl: d) })
  }

  private mutating func _realize(typeAliasDecl d: NodeID<TypeAliasDecl>) -> AnyType {
    guard let resolved = realize(ast[d].aliasedType, in: AnyScopeID(d))?.instance else {
      return .error
    }

    let instance = TypeAliasType(aliasing: resolved, declaredBy: NodeID(d)!, in: ast)
    return ^MetatypeType(of: instance)
  }

  /// Returns the overarching type of `d`.
  private mutating func realize<T: TypeExtendingDecl>(typeExtendingDecl d: NodeID<T>) -> AnyType {
    return _realize(decl: d) { (this, d) in
      let t = this.realize(this.ast[d].subject, in: this.program.declToScope[d]!)
      return t.map(AnyType.init(_:)) ?? .error
    }
  }

  /// Returns the overarching type of `d`.
  private mutating func realize(varDecl d: NodeID<VarDecl>) -> AnyType {
    // `declTypes[d]` is set by the realization of the containing binding declaration.
    return _realize(decl: d) { (this, d) in
      _ = this.realize(bindingDecl: this.program.varToBinding[d]!)
      return this.declTypes[d] ?? .error
    }
  }

  /// Realizes the explicit captures in `list`, writing the captured names in `explicitNames`, and
  /// returns their types if they are semantically well-typed. Otherwise, returns `nil`.
  private mutating func realize(
    explicitCaptures list: [NodeID<BindingDecl>],
    collectingNamesIn explictNames: inout Set<Name>
  ) -> [AnyType]? {
    var explictNames: Set<Name> = []
    var captures: [AnyType] = []
    var success = true

    // Process explicit captures.
    for i in list {
      // Collect the names of the capture.
      for (_, namePattern) in ast.names(in: ast[i].pattern) {
        let varDecl = ast[namePattern].decl
        if !explictNames.insert(Name(stem: ast[varDecl].baseName)).inserted {
          diagnostics.insert(
            .error(duplicateCaptureNamed: ast[varDecl].baseName, at: ast[varDecl].site))
          success = false
        }
      }

      // Realize the type of the capture.
      let type = realize(bindingDecl: i)
      if type.isError {
        success = false
      } else {
        switch ast[ast[i].pattern].introducer.value {
        case .let:
          captures.append(^RemoteType(.let, type))
        case .inout:
          captures.append(^RemoteType(.inout, type))
        case .sinklet, .var:
          captures.append(type)
        }
      }
    }

    return success ? captures : nil
  }

  private mutating func realize<T: TypeExtendingDecl>(typeExtendingDecl d: NodeID<T>) -> AnyType {
    return _realize(decl: d) { (this, d) in
      let t = this.realize(this.ast[d].subject, in: this.program.declToScope[d]!)
      return t.map(AnyType.init(_:)) ?? .error
    }
  }

  private mutating func realize(varDecl d: NodeID<VarDecl>) -> AnyType {
    // `declTypes[d]` is set by the realization of the containing binding declaration.
    let t = realize(bindingDecl: program.varToBinding[d]!)
    return t.isError ? t : declTypes[d]!
  }

  /// Realizes the implicit captures found in the body of `decl` and returns their types and
  /// declarations if they are well-typed. Otherwise, returns `nil`.
  private mutating func realize<T: Decl & LexicalScope>(
    implicitCapturesIn decl: NodeID<T>,
    ignoring explictNames: Set<Name>
  ) -> [ImplicitCapture] {
    // Process implicit captures.
    var captures: [ImplicitCapture] = []
    var receiverIndex: Int? = nil

    var collector = CaptureCollector(ast: ast)
    for (name, uses) in collector.freeNames(in: decl) {
      // Explicit captures are already accounted for.
      if explictNames.contains(name) { continue }

      // Resolve the name.
      let matches = lookup(unqualified: name.stem, in: program.declToScope[decl]!)

      // If there are multiple matches, attempt to filter them using the name's argument labels or
      // operator notation. If that fails, complain about an ambiguous implicit capture.
      let captureDecl: AnyDeclID
      switch matches.count {
      case 0:
        continue
      case 1:
        captureDecl = matches.first!
      default:
        fatalError("not implemented")
      }

      // Global declarations are not captured.
      if program.isGlobal(captureDecl) { continue }

      // References to member declarations implicitly capture of their receiver.
      if program.isMember(captureDecl) {
        // If the function refers to a member declaration, it must be nested in a type scope.
        let innermostTypeScope =
          program
          .scopes(from: program.scopeToParent[decl]!)
          .first(where: { $0.kind.value is TypeScope.Type })!

        // Ignore illegal implicit references to foreign receiver.
        if program.isContained(innermostTypeScope, in: program.scopeToParent[captureDecl]!) {
          continue
        }

        if let i = receiverIndex, uses.capability != .let {
          // Update the mutability of the capture.
          captures[i] = ImplicitCapture(
            name: captures[i].name,
            type: RemoteType(.inout, captures[i].type.bareType),
            decl: captures[i].decl)
        } else {
          // Resolve the implicit reference to `self`.
          let receiverMatches = lookup(unqualified: "self", in: program.scopeToParent[decl]!)
          let receiverDecl: AnyDeclID
          switch receiverMatches.count {
          case 0:
            continue
          case 1:
            receiverDecl = matches.first!
          default:
            unreachable()
          }

          // Realize the type of `self`.
          let receiverType = realize(decl: receiverDecl)
          if receiverType.isError { continue }

          // Register the capture of `self`.
          receiverIndex = captures.count
          captures.append(
            ImplicitCapture(
              name: Name(stem: "self"),
              type: RemoteType(uses.capability, receiverType.skolemized),
              decl: receiverDecl))
        }

        continue
      }

      // Capture-less local functions are not captured.
      if let d = NodeID<FunctionDecl>(captureDecl) {
        guard let lambda = realize(functionDecl: d).base as? LambdaType else { continue }
        if relations.areEquivalent(lambda.environment, .void) { continue }
      }

      // Other local declarations are captured.
      let captureType = realize(decl: captureDecl).skolemized
      if captureType.isError { continue }
      captures.append(
        ImplicitCapture(
          name: name,
          type: RemoteType(uses.capability, captureType),
          decl: captureDecl))
    }

    return captures
  }

  /// Returns the type of `decl` from the cache, or calls `action` to compute it and caches the
  /// result before returning it.
  private mutating func _realize<T: DeclID>(
    decl id: T,
    _ action: (inout Self, T) -> AnyType
  ) -> AnyType {
    // Check if a type realization request has already been received.
    switch declRequests[id] {
    case nil:
      declRequests[id] = .typeRealizationStarted

    case .typeRealizationStarted:
      diagnostics.insert(.error(circularDependencyAt: ast[id].site))
      declRequests[id] = .failure
      declTypes[id] = .error
      return declTypes[id]!

    case .typeRealizationCompleted, .typeCheckingStarted, .success, .failure:
      return declTypes[id]!
    }

    // Process the request.
    declTypes[id] = action(&self, id)

    // Update the request status.
    declRequests[id] = .typeRealizationCompleted
    return declTypes[id]!
  }

  /// Returns the type of `decl`'s memberwise initializer.
  private mutating func memberwiseInitType(of decl: NodeID<ProductTypeDecl>) -> LambdaType? {
    var inputs: [CallableTypeParameter] = []

    // Synthesize the receiver type.
    let receiver = realizeSelfTypeExpr(in: decl)!.instance
    inputs.append(.init(label: "self", type: ^ParameterType(.set, receiver)))

    // List and realize the type of all stored bindings.
    for m in ast[decl].members {
      guard let member = NodeID<BindingDecl>(m) else { continue }
      if realize(bindingDecl: member).isError { return nil }

      for (_, name) in ast.names(in: ast[member].pattern) {
        let d = ast[name].decl
        inputs.append(.init(label: ast[d].baseName, type: ^ParameterType(.sink, declTypes[d]!)))
      }
    }

    return LambdaType(environment: .void, inputs: inputs, output: .void)
  }

  // MARK: Type role determination

  /// Replaces occurrences of associated types and generic type parameters in `type` by fresh
  /// type variables variables.
  func open(type: AnyType) -> InstantiatedType {
    /// A map from generic parameter type to its opened type.
    var openedParameters: [AnyType: AnyType] = [:]

    func _impl(type: AnyType) -> TypeTransformAction {
      switch type.base {
      case is AssociatedTypeType:
        fatalError("not implemented")

      case is GenericTypeParameterType:
        if let opened = openedParameters[type] {
          // The parameter was already opened.
          return .stepOver(opened)
        } else {
          // Open the parameter.
          let opened = ^TypeVariable()
          openedParameters[type] = opened

          // TODO: Collect constraints

          return .stepOver(opened)
        }

      default:
        // Nothing to do if `type` isn't parameterized.
        if type[.hasGenericTypeParameter] || type[.hasGenericValueParameter] {
          return .stepInto(type)
        } else {
          return .stepOver(type)
        }
      }
    }

    return InstantiatedType(shape: type.transform(_impl(type:)), constraints: [])
  }

  /// Replaces the generic parameters in `subject` by skolems or fresh variables depending on the
  /// whether their declaration is contained in `scope`.
  func instantiate<S: ScopeID>(
    _ subject: AnyType,
    in scope: S,
    cause: ConstraintCause
  ) -> InstantiatedType {
    /// A map from generic parameter type to its opened type.
    var openedParameters: [AnyType: AnyType] = [:]

    func _impl(type: AnyType) -> TypeTransformAction {
      switch type.base {
      case is AssociatedTypeType:
        fatalError("not implemented")

      case let base as GenericTypeParameterType:
        // Identify the generic environment that introduces the parameter.
        let site: AnyScopeID
        if base.decl.kind == TraitDecl.self {
          site = AnyScopeID(base.decl)!
        } else {
          site = program.declToScope[base.decl]!
        }

        if program.isContained(scope, in: site) {
          // Skolemize.
          return .stepOver(^SkolemType(quantifying: type))
        } else if let opened = openedParameters[type] {
          // The parameter was already opened.
          return .stepOver(opened)
        } else {
          // Open the parameter.
          let opened = ^TypeVariable()
          openedParameters[type] = opened

          // TODO: Collect constraints

          return .stepOver(opened)
        }

      default:
        // Nothing to do if `type` isn't parameterized.
        if type[.hasGenericTypeParameter] || type[.hasGenericValueParameter] {
          return .stepInto(type)
        } else {
          return .stepOver(type)
        }
      }
    }

    return InstantiatedType(shape: subject.transform(_impl(type:)), constraints: [])
  }

  // MARK: Utils

  /// Returns whether `decl` is a nominal type declaration.
  mutating func isNominalTypeDecl(_ decl: AnyDeclID) -> Bool {
    switch decl.kind {
    case AssociatedTypeDecl.self, ProductTypeDecl.self, TypeAliasDecl.self:
      return true

    case GenericParameterDecl.self:
      return realize(genericParameterDecl: NodeID(decl)!).base is MetatypeType

    default:
      return false
    }
  }

  /// Resets `self` to an empty state, returning `self`'s old value.
  mutating func release() -> Self {
    var r: Self = .init(program: program)
    swap(&r, &self)
    return r
  }

  /// Returns `d` if it has name `n`, otherwise the implementation of `d` with name `n` or `nil`
  /// if no such implementation exists.
  ///
  /// - Requires: The base name of `d` is equal to `n.stem`
  mutating func decl(in d: AnyDeclID, named n: Name) -> AnyDeclID? {
    if !n.labels.isEmpty && (n.labels != labels(d)) {
      return nil
    }

    if let x = n.notation, x != operatorNotation(d) {
      return nil
    }

    // If the looked up name has an introducer, return the corresponding implementation.
    if let introducer = n.introducer {
      guard let m = ast[NodeID<MethodDecl>(d)] else { return nil }
      return m.impls.first(where: { (i) in
        ast[i].introducer.value == introducer
      }).map(AnyDeclID.init(_:))
    }

    return d
  }

  /// Returns the labels of `d`s name.
  ///
  /// Only function, method, or subscript declarations may have labels. This method returns `[]`
  /// for any other declaration.
  private mutating func labels(_ d: AnyDeclID) -> [String?] {
    switch d.kind {
    case FunctionDecl.self:
      let i = NodeID<FunctionDecl>(d)!
      return ast[ast[i].parameters].map(\.label?.value)

    case InitializerDecl.self:
      if let t = LambdaType(realize(initializerDecl: NodeID(d)!)) {
        return t.inputs.map(\.label)
      } else {
        return []
      }

    case MethodDecl.self:
      let i = NodeID<MethodDecl>(d)!
      return ast[ast[i].parameters].map(\.label?.value)

    case SubscriptDecl.self:
      let i = NodeID<SubscriptDecl>(d)!
      return ast[ast[i].parameters ?? []].map(\.label?.value)

    default:
      return []
    }
  }

  /// Returns the operator notation of `d`'s name, if any.
  private func operatorNotation(_ d: AnyDeclID) -> OperatorNotation? {
    switch d.kind {
    case FunctionDecl.self:
      return ast[NodeID<FunctionDecl>(d)!].notation?.value

    case MethodDecl.self:
      return ast[NodeID<MethodDecl>(d)!].notation?.value

    default:
      return nil
    }
  }

}<|MERGE_RESOLUTION|>--- conflicted
+++ resolved
@@ -2675,7 +2675,6 @@
         ast: this.ast)
       return ^MetatypeType(of: instance)
     }
-<<<<<<< HEAD
   }
 
   /// Returns the overarching type of `d`.
@@ -2698,30 +2697,6 @@
     return declTypes[d]!
   }
 
-=======
-  }
-
-  /// Returns the overarching type of `d`.
-  private mutating func realize(associatedValueDecl d: NodeID<AssociatedValueDecl>) -> AnyType {
-    _realize(decl: d) { (this, d) in
-      // Parent scope must be a trait declaration.
-      let traitDecl = NodeID<TraitDecl>(this.program.declToScope[d]!)!
-
-      let instance = AssociatedValueType(
-        NodeID(d)!,
-        domain: ^GenericTypeParameterType(selfParameterOf: traitDecl, in: this.ast),
-        ast: this.program.ast)
-      return ^MetatypeType(of: instance)
-    }
-  }
-
-  /// Returns the overarching type of `d`.
-  private mutating func realize(bindingDecl d: NodeID<BindingDecl>) -> AnyType {
-    _ = check(binding: NodeID(d)!)
-    return declTypes[d]!
-  }
-
->>>>>>> 15699092
   /// Returns the overarching type of `d`, requiring that its parameters have given `conventions`.
   ///
   /// - Requires: if supplied, `conventions` has as many elements as `d` has parameters.
@@ -2736,7 +2711,6 @@
     functionDecl d: NodeID<FunctionDecl>,
     with conventions: [AccessEffect]? = nil
   ) -> AnyType {
-<<<<<<< HEAD
     // Realize the input types.
     var inputs: [CallableTypeParameter] = []
     for (i, p) in ast[d].parameters.enumerated() {
@@ -2751,46 +2725,6 @@
         declRequests[p] = .typeRealizationCompleted
       } else {
         unreachable("expected type annotation")
-=======
-    if let requiredParameterConventions = conventions {
-      precondition(requiredParameterConventions.count == ast[d].parameters.count)
-    }
-    var success = true
-
-    // Realize the input types.
-    var inputs: [CallableTypeParameter] = []
-    for (i, p) in ast[d].parameters.enumerated() {
-      declRequests[p] = .typeCheckingStarted
-
-      if let annotation = ast[p].annotation {
-        if let t = realize(parameter: annotation, in: AnyScopeID(d))?.instance {
-          // The annotation may not omit generic arguments.
-          if t[.hasVariable] {
-            diagnostics.insert(.error(notEnoughContextToInferArgumentsAt: ast[annotation].site))
-            success = false
-          }
-
-          declTypes[p] = t
-          declRequests[p] = .typeRealizationCompleted
-          inputs.append(CallableTypeParameter(label: ast[p].label?.value, type: t))
-        } else {
-          declTypes[p] = .error
-          declRequests[p] = .failure
-          success = false
-        }
-      } else {
-        // Note: parameter type annotations may be elided if the declaration represents a lambda
-        // expression. In that case, the unannotated parameters are associated with a fresh type
-        // variable, so inference can proceed.
-        if ast[d].isInExprContext {
-          let t = ^ParameterType((conventions?[i]) ?? .let, ^TypeVariable(node: AnyNodeID(p)))
-          declTypes[p] = t
-          declRequests[p] = .typeRealizationCompleted
-          inputs.append(CallableTypeParameter(label: ast[p].label?.value, type: t))
-        } else {
-          unreachable("expected type annotation")
-        }
->>>>>>> 15699092
       }
       inputs.append(CallableTypeParameter(label: ast[p].label?.value, type: t))
     }
@@ -2911,48 +2845,13 @@
       }
     }
 
-<<<<<<< HEAD
     var inputs: [CallableTypeParameter] = ast[d].parameters.reduce(into: []) { (result, d) in
       result.append(.init(label: ast[d].label?.value, type: realize(parameterDecl: d)))
-=======
-    var success = true
-
-    // Realize the input types.
-    var inputs: [CallableTypeParameter] = []
-    for i in ast[d].parameters {
-      declRequests[i] = .typeCheckingStarted
-
-      // Parameters of initializers must have a type annotation.
-      guard let annotation = ast[i].annotation else {
-        unexpected(i, in: ast)
-      }
-
-      if let type = realize(parameter: annotation, in: AnyScopeID(d))?.instance {
-        // The annotation may not omit generic arguments.
-        if type[.hasVariable] {
-          diagnostics.insert(.error(notEnoughContextToInferArgumentsAt: ast[annotation].site))
-          success = false
-        }
-
-        declTypes[i] = type
-        declRequests[i] = .typeRealizationCompleted
-        inputs.append(CallableTypeParameter(label: ast[i].label?.value, type: type))
-      } else {
-        declTypes[i] = .error
-        declRequests[i] = .failure
-        success = false
-      }
->>>>>>> 15699092
     }
 
     // Initializers are global functions.
-<<<<<<< HEAD
     let receiver = realizeSelfTypeExpr(in: program.declToScope[d]!)!.instance
     let receiverParameter = CallableTypeParameter(
-=======
-    let receiverType = realizeSelfTypeExpr(in: program.declToScope[d]!)!.instance
-    let receiverParameterType = CallableTypeParameter(
->>>>>>> 15699092
       label: "self",
       type: ^ParameterType(.set, receiver))
     inputs.insert(receiverParameter, at: 0)
@@ -2965,38 +2864,8 @@
   }
 
   private mutating func _realize(methodDecl d: NodeID<MethodDecl>) -> AnyType {
-<<<<<<< HEAD
     let inputs: [CallableTypeParameter] = ast[d].parameters.reduce(into: []) { (result, d) in
       result.append(.init(label: ast[d].label?.value, type: realize(parameterDecl: d)))
-=======
-    var success = true
-
-    // Realize the input types.
-    var inputs: [CallableTypeParameter] = []
-    for i in ast[d].parameters {
-      declRequests[i] = .typeCheckingStarted
-
-      // Parameters of methods must have a type annotation.
-      guard let annotation = ast[i].annotation else {
-        unexpected(i, in: ast)
-      }
-
-      if let type = realize(parameter: annotation, in: AnyScopeID(d))?.instance {
-        // The annotation may not omit generic arguments.
-        if type[.hasVariable] {
-          diagnostics.insert(.error(notEnoughContextToInferArgumentsAt: ast[annotation].site))
-          success = false
-        }
-
-        declTypes[i] = type
-        declRequests[i] = .typeRealizationCompleted
-        inputs.append(.init(label: ast[i].label?.value, type: type))
-      } else {
-        declTypes[i] = .error
-        declRequests[i] = .failure
-        success = false
-      }
->>>>>>> 15699092
     }
 
     // Realize the method's receiver if necessary.
@@ -3032,8 +2901,7 @@
 
   /// Returns the overarching type of `d`.
   ///
-<<<<<<< HEAD
-  /// - Requires: `d` has atype annotation.
+  /// - Requires: `d` has a type annotation.
   private mutating func realize(parameterDecl d: NodeID<ParameterDecl>) -> AnyType {
     _realize(decl: d) { (this, d) in
       let a = this.ast[d].annotation ?? preconditionFailure("no type annotation")
@@ -3048,20 +2916,6 @@
         return .error
       }
       return parameterType
-=======
-  /// - Requires: The containing function or subscript declaration must have been realized.
-  private mutating func realize(parameterDecl d: NodeID<ParameterDecl>) -> AnyType {
-    switch declRequests[d] {
-    case nil:
-      preconditionFailure()
-
-    case .typeRealizationStarted:
-      diagnostics.insert(.error(circularDependencyAt: ast[d].site))
-      return .error
-
-    case .typeRealizationCompleted, .typeCheckingStarted, .success, .failure:
-      return declTypes[d]!
->>>>>>> 15699092
     }
   }
 
@@ -3074,30 +2928,6 @@
   private mutating func realize(subscriptDecl d: NodeID<SubscriptDecl>) -> AnyType {
     _realize(decl: d, { (this, d) in this._realize(subscriptDecl: d) })
   }
-<<<<<<< HEAD
-=======
-
-  private mutating func _realize(subscriptDecl d: NodeID<SubscriptDecl>) -> AnyType {
-    var success = true
-
-    // Realize the input types.
-    var inputs: [CallableTypeParameter] = []
-    for i in ast[d].parameters ?? [] {
-      declRequests[i] = .typeCheckingStarted
-
-      // Parameters of subscripts must have a type annotation.
-      guard let annotation = ast[i].annotation else {
-        unexpected(i, in: ast)
-      }
-
-      if let type = realize(parameter: annotation, in: AnyScopeID(d))?.instance {
-        // The annotation may not omit generic arguments.
-        if type[.hasVariable] {
-          diagnostics.insert(
-            .error(notEnoughContextToInferArgumentsAt: ast[annotation].site))
-          success = false
-        }
->>>>>>> 15699092
 
   private mutating func _realize(subscriptDecl d: NodeID<SubscriptDecl>) -> AnyType {
     let inputs = ast[d].parameters.map(default: []) { (p) -> [CallableTypeParameter] in
@@ -3221,19 +3051,6 @@
     }
 
     return success ? captures : nil
-  }
-
-  private mutating func realize<T: TypeExtendingDecl>(typeExtendingDecl d: NodeID<T>) -> AnyType {
-    return _realize(decl: d) { (this, d) in
-      let t = this.realize(this.ast[d].subject, in: this.program.declToScope[d]!)
-      return t.map(AnyType.init(_:)) ?? .error
-    }
-  }
-
-  private mutating func realize(varDecl d: NodeID<VarDecl>) -> AnyType {
-    // `declTypes[d]` is set by the realization of the containing binding declaration.
-    let t = realize(bindingDecl: program.varToBinding[d]!)
-    return t.isError ? t : declTypes[d]!
   }
 
   /// Realizes the implicit captures found in the body of `decl` and returns their types and
