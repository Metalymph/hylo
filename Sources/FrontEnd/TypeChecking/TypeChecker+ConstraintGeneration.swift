import Core
import Utils

extension TypeChecker {

  /// The types inferred by constraint generation for the visited expressions, along with the
  /// constraints between these types.
  struct InferenceFacts {

    /// A map from visited expression to its inferred type.
    private(set) var inferredTypes = ExprProperty<AnyType>()

    /// The set of type constraints between the types involved in the visited expressions.
    private(set) var constraints: [Constraint] = []

    /// True iff a constraint could not be solved.
    private(set) var foundConflict = false

    /// Creates a base of facts assigning `type` to `subject`.
    fileprivate init<ID: ExprID>(assigning type: AnyType, to subject: ID) {
      assign(type, to: subject)
    }

    /// Creates an empty base of facts.
    fileprivate init() {}

    /// Assigns the error type to `subject` and returns the error type.
    fileprivate mutating func assignErrorType<ID: ExprID>(to subject: ID) -> AnyType {
      foundConflict = true
      let ty = AnyType.error
      inferredTypes[subject] = ty
      return ty
    }

    /// Assigns `type` to `subject`.
    fileprivate mutating func assign<ID: ExprID>(_ type: AnyType, to subject: ID) {
      inferredTypes[subject] = type
    }

    /// Constrains `subject` to have type `inferredType` and returns either `inferredType` or the
    /// type currently assigned to `subject` in the AST.
    ///
    /// - Note: Unlike `assign(_:to:)`, this method doesn't override `inferredTypes[subject]` if
    ///   it isn't `nil` but creates an equality constraint instead.
    fileprivate mutating func constrain<ID: ExprID, T: TypeProtocol>(
      _ subject: ID,
      in ast: AST,
      toHaveType inferredType: T
    ) -> AnyType {
      if let ty = inferredTypes[subject] {
        if ty != inferredType {
          constraints.append(
            EqualityConstraint(
              ^inferredType, ty,
              because: ConstraintCause(.structural, at: ast[subject].site)))
        }
        return ty
      } else {
        let ty = ^inferredType
        inferredTypes[subject] = ty
        return ty
      }
    }

    /// Adds `constraint` to this instance.
    fileprivate mutating func append(_ constraint: Constraint) {
      constraints.append(constraint)
    }

    /// Adds `constraints` to this instance.
    fileprivate mutating func append<S: Sequence>(_ constraints: S) where S.Element == Constraint {
      self.constraints.append(contentsOf: constraints)
    }

    /// Indicates that a conflict has been found.
    fileprivate mutating func setConflictFound() {
      foundConflict = true
    }

  }

  /// The common state of all `inferTypes(...)` methods as they recursively visit the AST.
  private typealias State = (facts: InferenceFacts, deferred: [AnyDeferredQuery])

  // MARK: Expressions

  /// Knowing `subject` occurs in `scope` and has a type compatible with `expectedType`, returns
  /// its inferred type with constraints on its sub-expressions and the nodes visited for which
  /// type checking has been deferred.
  mutating func inferType(
    of subject: AnyExprID,
    in scope: AnyScopeID,
    expecting expectedType: AnyType?
  ) -> (type: AnyType, facts: InferenceFacts, deferred: [AnyDeferredQuery]) {
    var s: State
    if let t = exprTypes[subject] {
      s = (facts: .init(assigning: t, to: subject), deferred: [])
    } else {
      s = (facts: .init(), deferred: [])
    }

    let t = inferType(
      of: subject, in: AnyScopeID(scope), expecting: expectedType, updating: &s)
    return (t, s.facts, s.deferred)
  }

  /// Returns the type of `subject` given it occurs in `scope`, using `expectedType` to propagate
  /// top-bottom type inference, and updating `state` with inference facts and nodes for which
  /// type checking has been deferred.
  private mutating func inferType(
    of subject: AnyExprID,
    in scope: AnyScopeID,
    expecting expectedType: AnyType?,
    updating state: inout State
  ) -> AnyType {
    defer { assert(state.facts.inferredTypes[subject] != nil) }

    switch subject.kind {
    case BooleanLiteralExpr.self:
      return inferType(
        ofBooleanLiteralExpr: NodeID(subject)!, in: scope,
        expecting: expectedType, updating: &state)
    case CastExpr.self:
      return inferType(
        ofCastExpr: NodeID(subject)!, in: scope,
        expecting: expectedType, updating: &state)
    case CondExpr.self:
      return inferType(
        ofConditionalExpr: NodeID(subject)!, in: scope,
        expecting: expectedType, updating: &state)
    case FunctionCallExpr.self:
      return inferType(
        ofFunctionCallExpr: NodeID(subject)!, in: scope,
        expecting: expectedType, updating: &state)
    case InoutExpr.self:
      return inferType(
        ofInoutExpr: NodeID(subject)!, in: scope,
        expecting: expectedType, updating: &state)
    case IntegerLiteralExpr.self:
      return inferType(
        ofIntegerLiteralExpr: NodeID(subject)!, in: scope,
        expecting: expectedType, updating: &state)
    case LambdaExpr.self:
      return inferType(
        ofLambdaExpr: NodeID(subject)!, in: scope,
        expecting: expectedType, updating: &state)
    case MatchExpr.self:
      return inferType(
        ofMatchExpr: NodeID(subject)!, in: scope,
        expecting: expectedType, updating: &state)
    case NameExpr.self:
      return inferType(
        ofNameExpr: NodeID(subject)!, in: scope,
        expecting: expectedType, updating: &state)
    case SequenceExpr.self:
      return inferType(
        ofSequenceExpr: NodeID(subject)!, in: scope,
        expecting: expectedType, updating: &state)
    case SubscriptCallExpr.self:
      return inferType(
        ofSubscriptCallExpr: NodeID(subject)!, in: scope,
        expecting: expectedType, updating: &state)
    case TupleExpr.self:
      return inferType(
        ofTupleExpr: NodeID(subject)!, in: scope,
        expecting: expectedType, updating: &state)
    default:
      unreachable()
    }
  }

  private mutating func inferType(
    ofBooleanLiteralExpr subject: NodeID<BooleanLiteralExpr>,
    in scope: AnyScopeID,
    expecting expectedType: AnyType?,
    updating state: inout State
  ) -> AnyType {
    state.facts.constrain(
      subject, in: program.ast, toHaveType: program.ast.coreType(named: "Bool")!)
  }

  private mutating func inferType(
    ofCastExpr subject: NodeID<CastExpr>,
    in scope: AnyScopeID,
    expecting expectedType: AnyType?,
    updating state: inout State
  ) -> AnyType {
    let syntax = program.ast[subject]

    // Realize the type to which the left operand should be converted.
    guard let target = realize(syntax.right, in: scope)?.instance else {
      return state.facts.assignErrorType(to: subject)
    }

    let rhs = instantiate(target, in: scope, cause: ConstraintCause(.cast, at: syntax.site))
    state.facts.append(rhs.constraints)

    let lhs = syntax.left
    switch syntax.kind {
    case .down:
      // Note: constraining the type of the left operand to be above the right operand wouldn't
      // contribute any useful information to the constraint system.
      _ = inferType(of: lhs, in: scope, expecting: nil, updating: &state)

    case .up:
      // The type of the left operand must be statically known to subtype of the right operand.
      let lhsType = inferType(
        of: lhs, in: scope, expecting: ^TypeVariable(node: lhs.base), updating: &state)
      state.facts.append(
        SubtypingConstraint(
          lhsType, rhs.shape,
          because: ConstraintCause(.cast, at: syntax.site)))

    case .builtinPointerConversion:
      // The type of the left operand must be `Builtin.Pointer`.
      let lhsType = inferType(of: lhs, in: scope, expecting: nil, updating: &state)
      state.facts.append(
        EqualityConstraint(
          lhsType, .builtin(.pointer),
          because: ConstraintCause(.cast, at: syntax.site)))
    }

    // In any case, the expression is assumed to have the type denoted by the right operand.
    return state.facts.constrain(subject, in: program.ast, toHaveType: rhs.shape)
  }

  private mutating func inferType(
    ofConditionalExpr subject: NodeID<CondExpr>,
    in scope: AnyScopeID,
    expecting expectedType: AnyType?,
    updating state: inout State
  ) -> AnyType {
    let syntax = program.ast[subject]

    // Visit the condition(s).
    let boolType = AnyType(program.ast.coreType(named: "Bool")!)
    for item in syntax.condition {
      switch item {
      case .expr(let expr):
        // Condition must be Boolean.
        state.facts.assign(boolType, to: expr)
        _ = inferType(of: expr, in: scope, expecting: boolType, updating: &state)

      case .decl(let binding):
        if !check(binding: binding) { state.facts.setConflictFound() }
      }
    }

    // Assume the node represents an expression if both branches are single expressions.
    let successType: AnyType?

    // Visit the success branch.
    switch syntax.success {
    case .expr(let expr):
      successType = inferType(of: expr, in: scope, expecting: expectedType, updating: &state)

    case .block(let branch):
      if !check(brace: branch) { state.facts.setConflictFound() }
      successType = nil
    }

    // Visit the failure branch.
    switch syntax.failure {
    case .expr(let expr):
      let failureType = inferType(of: expr, in: scope, expecting: expectedType, updating: &state)
      if let successType = successType {
        // Both branches are single expressions.
        state.facts.append(
          EqualityConstraint(
            successType, failureType,
            because: ConstraintCause(.branchMerge, at: syntax.site)))
        return state.facts.constrain(subject, in: program.ast, toHaveType: successType)
      }

    case .block(let branch):
      if !check(brace: branch) { state.facts.setConflictFound() }

    case nil:
      break
    }

    return state.facts.constrain(subject, in: program.ast, toHaveType: AnyType.void)
  }

  private mutating func inferType(
    ofFunctionCallExpr subject: NodeID<FunctionCallExpr>,
    in scope: AnyScopeID,
    expecting expectedType: AnyType?,
    updating state: inout State
  ) -> AnyType {
    let syntax = program.ast[subject]

    // Infer the type of the callee.
    let calleeType = inferType(of: syntax.callee, in: scope, expecting: nil, updating: &state)

    // The following cases must be considered:
    //
    // 1. We failed to infer the type of the callee. We can stop here.
    // 2. We couldn't infer the exact type of the callee and must rely on bottom-up inference.
    // 3. We determined the exact type of the callee, and:
    //   a. it's a lambda or method type. In that case, we can use the parameters to validate the
    //      arguments' labels and their types.
    //   b. it's a metatype and the callee is a name expression referring to a nominal type
    //      declaration. In that case, the call is actually a sugared buffer type expression.
    //   c. it's any other type. In that case the callee is not callable.

    // Case 1
    if calleeType.isError {
      return state.facts.assignErrorType(to: subject)
    }

    // Case 2
    if calleeType.base is TypeVariable {
      let parameters = parametersMatching(arguments: syntax.arguments, in: scope, updating: &state)
      let returnType = expectedType ?? ^TypeVariable(node: AnyNodeID(subject))

      state.facts.append(
        FunctionCallConstraint(
          calleeType, takes: parameters, andReturns: returnType,
          because: ConstraintCause(.callee, at: program.ast[syntax.callee].site)))

      return state.facts.constrain(subject, in: program.ast, toHaveType: returnType)
    }

    // Case 3a
    if let callable = calleeType.base as? CallableType {
      if parametersMatching(
        arguments: syntax.arguments, of: syntax.callee, in: scope,
        expecting: callable.inputs, updating: &state)
      {
        return state.facts.constrain(subject, in: program.ast, toHaveType: callable.output)
      } else {
        return state.facts.assignErrorType(to: subject)
      }
    }

    // Case 3b
    if let c = NodeID<NameExpr>(syntax.callee),
      let d = referredDecls[c]?.decl,
      isNominalTypeDecl(d)
    {
      let instanceType = MetatypeType(calleeType)!.instance
      let initName = SourceRepresentable(
        value: Name(stem: "init", labels: ["self"] + syntax.arguments.map({ $0.label?.value })),
        range: program.ast[c].name.site)
      let initCandidates = resolve(
        initName, withArguments: [], memberOf: instanceType, from: scope)

      // We're done if we couldn't find any initializer.
      if initCandidates.isEmpty {
<<<<<<< HEAD
        addDiagnostic(.error(undefinedName: initName.value, at: initName.site))
        return state.facts.assignErrorType(to: syntax.callee)
=======
        _ = facts.assignErrorType(to: syntax.callee)
        return facts.assignErrorType(to: subject)
>>>>>>> ffe739bc
      }

      if let pick = initCandidates.uniqueElement {
        // Rebind the callee and constrain its type.
        let ctorType = LambdaType(pick.type.shape)!.ctor()!
        referredDecls[c] = pick.reference
        state.facts.assign(^ctorType, to: c)
        state.facts.append(pick.type.constraints)

        // Visit the arguments.
        if parametersMatching(
          arguments: syntax.arguments, of: syntax.callee, in: scope,
          expecting: ctorType.inputs, updating: &state)
        {
          return state.facts.constrain(subject, in: program.ast, toHaveType: ctorType.output)
        } else {
          return state.facts.assignErrorType(to: subject)
        }
      } else {
        fatalError("not implemented")
      }
    }

    // Case 3c
    addDiagnostic(
      .error(
        nonCallableType: state.facts.inferredTypes[syntax.callee]!,
        at: program.ast[syntax.callee].site))
    return state.facts.assignErrorType(to: subject)
  }

  private mutating func inferType(
    ofInoutExpr subject: NodeID<InoutExpr>,
    in scope: AnyScopeID,
    expecting expectedType: AnyType?,
    updating state: inout State
  ) -> AnyType {
    let syntax = program.ast[subject]
    let subjectType = inferType(
      of: syntax.subject, in: scope,
      expecting: expectedType, updating: &state)
    return state.facts.constrain(subject, in: program.ast, toHaveType: subjectType)
  }

  private mutating func inferType(
    ofIntegerLiteralExpr subject: NodeID<IntegerLiteralExpr>,
    in scope: AnyScopeID,
    expecting expectedType: AnyType?,
    updating state: inout State
  ) -> AnyType {
    let syntax = program.ast[subject]

    let defaultType = AnyType(program.ast.coreType(named: "Int")!)
    let cause = ConstraintCause(.literal, at: syntax.site)

    // If there's an expected type, constrain it to conform to `ExpressibleByIntegerLiteral`.
    // Otherwise, constraint the literal to have type `Int`.
    if let e = expectedType {
      let literalTrait = program.ast.coreTrait(named: "ExpressibleByIntegerLiteral")!
      state.facts.append(
        LiteralConstraint(e, defaultsTo: defaultType, conformsTo: literalTrait, because: cause))
      return state.facts.constrain(subject, in: program.ast, toHaveType: e)
    } else {
      return state.facts.constrain(subject, in: program.ast, toHaveType: defaultType)
    }
  }

  private mutating func inferType(
    ofLambdaExpr subject: NodeID<LambdaExpr>,
    in scope: AnyScopeID,
    expecting expectedType: AnyType?,
    updating state: inout State
  ) -> AnyType {
    let syntax = program.ast[subject]

    // Realize the type of the underlying declaration.
    guard let declType = LambdaType(realize(underlyingDeclOf: subject)) else {
      return state.facts.assignErrorType(to: subject)
    }

    // Schedule the underlying declaration to be type-checked.
    state.deferred.append(
      ^DeferredQuery(
        on: subject,
        executedWith: { (checker, e, s) in
          checker.checkDeferred(lambdaExpr: e, s)
        }))

    if let expectedType = LambdaType(expectedType!) {
      // Check that the declaration defines the expected number of parameters.
      if declType.inputs.count != expectedType.inputs.count {
        addDiagnostic(
          .error(
            expectedLambdaParameterCount: expectedType.inputs.count,
            found: declType.inputs.count,
            at: syntax.site))
        return state.facts.assignErrorType(to: subject)
      }

      // Check that the declaration defines the expected argument labels.
      if !declType.inputs.elementsEqual(expectedType.inputs, by: { $0.label == $1.label }) {
        addDiagnostic(
          .error(
            labels: declType.inputs.map(\.label),
            incompatibleWith: expectedType.inputs.map(\.label),
            at: syntax.site))
        return state.facts.assignErrorType(to: subject)
      }
    } else if declType.output.base is TypeVariable {
      if case .expr(let body) = program.ast[syntax.decl].body {
        // Infer the return type of the lambda from its body.
        state.facts.assign(declType.output, to: body)
        _ = inferType(
          of: body, in: AnyScopeID(syntax.decl),
          expecting: declType.output, updating: &state)
      } else {
        // The system is underspecified.
        addDiagnostic(
          .error(cannotInferComplexReturnTypeAt: program.ast[syntax.decl].introducerSite))
        return state.facts.assignErrorType(to: subject)
      }
    }

    return state.facts.constrain(subject, in: program.ast, toHaveType: declType)
  }

  private mutating func inferType(
    ofMatchExpr subject: NodeID<MatchExpr>,
    in scope: AnyScopeID,
    expecting expectedType: AnyType?,
    updating state: inout State
  ) -> AnyType {
    let syntax = program.ast[subject]

    // Visit the subject of the match.
    let subjectType = inferType(of: syntax.subject, in: scope, expecting: nil, updating: &state)
    if subjectType.isError {
      return state.facts.assignErrorType(to: subject)
    }

    for c in syntax.cases {
      // Each pattern is expected to have the same type as the subject.
      let caseType = inferType(
        of: program.ast[c].pattern, in: scope,
        expecting: subjectType, updating: &state)

      if caseType.isError {
        return state.facts.assignErrorType(to: subject)
      }
    }

    return state.facts.constrain(subject, in: program.ast, toHaveType: AnyType.void)
  }

  private mutating func inferType(
    ofNameExpr subject: NodeID<NameExpr>,
    in scope: AnyScopeID,
    expecting expectedType: AnyType?,
    updating state: inout State
  ) -> AnyType {
    // Resolve the nominal prefix of the expression.
    let resolution = resolve(nominalPrefixOf: subject, from: scope)
    let nameType = inferType(
      ofNameExpr: subject, in: scope, withNameResolutionResult: resolution,
      updating: &state)

    if let e = expectedType {
      state.facts.append(
        EqualityConstraint(
          nameType, e, because: ConstraintCause(.binding, at: program.ast[subject].site)))
    }

    return nameType
  }

  private mutating func inferType(
    ofNameExpr subject: NodeID<NameExpr>,
    in scope: AnyScopeID,
    withNameResolutionResult resolution: TypeChecker.NameResolutionResult,
    updating state: inout State
  ) -> AnyType {
    var lastVisitedComponentType: AnyType?
    let unresolvedComponents: [NodeID<NameExpr>]

    switch resolution {
    case .failed:
      return state.facts.assignErrorType(to: subject)

    case .inexecutable(let suffix):
      if case .expr(let domainExpr) = program.ast[subject].domain {
        lastVisitedComponentType = inferType(
          of: domainExpr, in: scope, expecting: nil, updating: &state)
      } else {
        fatalError("not implemented")
      }
      unresolvedComponents = suffix

    case .done(let prefix, let suffix):
      assert(!prefix.isEmpty, "at least one name component should have been resolved")
      for p in prefix {
        lastVisitedComponentType = bind(p.component, to: p.candidates, updating: &state)
      }

      unresolvedComponents = suffix
    }

    // Create the necessary constraints to let the solver resolve the remaining components.
    for component in unresolvedComponents {
      let memberType = AnyType(TypeVariable(node: AnyNodeID(component)))
      state.facts.append(
        MemberConstraint(
          lastVisitedComponentType!, hasMemberReferredToBy: component, ofType: memberType,
          in: program.ast,
          because: ConstraintCause(.member, at: program.ast[component].site)))
      lastVisitedComponentType = state.facts.constrain(
        component, in: program.ast, toHaveType: memberType)
    }

    return lastVisitedComponentType!
  }

  private mutating func inferType(
    ofSequenceExpr subject: NodeID<SequenceExpr>,
    in scope: AnyScopeID,
    expecting expectedType: AnyType?,
    updating state: inout State
  ) -> AnyType {
    // Fold the sequence and visit its sub-expressions.
    let foldedSequence = fold(sequenceExpr: subject, in: scope)
    foldedSequenceExprs[subject] = foldedSequence

    // Generate constraints from the folded sequence.
    let rootType = inferType(
      ofSequenceExpr: foldedSequence, in: scope,
      expecting: expectedType, updating: &state)
    return state.facts.constrain(subject, in: program.ast, toHaveType: rootType)
  }

  private mutating func inferType(
    ofSequenceExpr subject: FoldedSequenceExpr,
    in scope: AnyScopeID,
    expecting expectedType: AnyType?,
    updating state: inout State
  ) -> AnyType {
    switch subject {
    case .infix(let callee, let lhs, let rhs):
      // Infer the types of the operands.
      let lhsType = inferType(
        ofSequenceExpr: lhs, in: scope, expecting: nil, updating: &state)
      let rhsType = inferType(
        ofSequenceExpr: rhs, in: scope, expecting: nil, updating: &state)

      if lhsType.isError || rhsType.isError {
        return .error
      }

      // Infer the type of the callee.
      let parameterType = ^TypeVariable()
      state.facts.append(
        ParameterConstraint(
          rhsType, parameterType,
          because: ConstraintCause(.argument, at: program.ast.site(of: rhs))))

      let outputType = ^TypeVariable()
      let calleeType = LambdaType(
        receiverEffect: nil,
        environment: ^TupleType(labelsAndTypes: [("self", ^RemoteType(.let, lhsType))]),
        inputs: [CallableTypeParameter(type: parameterType)],
        output: outputType)
      state.facts.assign(^calleeType, to: callee.expr)

      // Create a member constraint for the operator.
      state.facts.append(
        MemberConstraint(
          lhsType, hasMemberReferredToBy: callee.expr, ofType: ^calleeType,
          in: program.ast,
          because: ConstraintCause(.member, at: program.ast[callee.expr].site)))

      return outputType

    case .leaf(let expr):
      return inferType(of: expr, in: scope, expecting: expectedType, updating: &state)
    }
  }

  private mutating func inferType(
    ofSubscriptCallExpr subject: NodeID<SubscriptCallExpr>,
    in scope: AnyScopeID,
    expecting expectedType: AnyType?,
    updating state: inout State
  ) -> AnyType {
    let syntax = program.ast[subject]

    // Infer the type of the callee.
    let calleeType = inferType(of: syntax.callee, in: scope, expecting: nil, updating: &state)

    // The following cases must be considered:
    //
    // 1. We failed to infer the type of the callee. We can stop here.
    // 2. We couldn't infer the exact type of the callee and must rely on bottom-up inference.
    // 3. We determined the exact type of the callee, and:
    //   a. it's a subscript type. In that case, we can use the parameters to validate the
    //      arguments' labels and infer their types.
    //   b. it's a metatype and the the callee is a name expression referring to a nominal type
    //      declaration. In that case, the call is actually a sugared buffer type expression.
    //   c. it's any other type. In that case we must look for an unnamed member subscript in that
    //      type and use it at the callee's type.

    // Case 1
    if state.facts.inferredTypes[syntax.callee]!.isError {
      return state.facts.assignErrorType(to: subject)
    }

    // Case 2
    if calleeType.base is TypeVariable {
      let parameters = parametersMatching(arguments: syntax.arguments, in: scope, updating: &state)
      let returnType = expectedType ?? ^TypeVariable(node: AnyNodeID(subject))
      let assumedCalleeType = SubscriptImplType(
        isProperty: false,
        receiverEffect: nil,
        environment: ^TypeVariable(),
        inputs: parameters,
        output: returnType)

      state.facts.append(
        EqualityConstraint(
          calleeType, ^assumedCalleeType,
          because: ConstraintCause(.callee, at: program.ast[syntax.callee].site)))

      return state.facts.constrain(subject, in: program.ast, toHaveType: returnType)
    }

    // Case 3a
    if let callable = SubscriptType(state.facts.inferredTypes[syntax.callee]!) {
      if parametersMatching(
        arguments: syntax.arguments, of: syntax.callee, in: scope,
        expecting: callable.inputs, updating: &state)
      {
        return state.facts.constrain(subject, in: program.ast, toHaveType: callable.output)
      } else {
        return state.facts.assignErrorType(to: subject)
      }
    }

    // Case 3b
    if let c = NodeID<NameExpr>(syntax.callee),
      let d = referredDecls[c]?.decl,
      isNominalTypeDecl(d)
    {
      assert(calleeType.base is MetatypeType)

      // Buffer type expressions shall have exactly one argument.
      if syntax.arguments.count != 1 {
        addDiagnostic(.error(invalidBufferTypeExprArgumentCount: subject, in: program.ast))
        return state.facts.assignErrorType(to: subject)
      }

      // Note: We'll need some form of compile-time evaluation here.
      fatalError("not implemented")
    }

    // Case 3c
    let candidates = lookup(
      "[]", memberOf: state.facts.inferredTypes[syntax.callee]!, in: scope)
    switch candidates.count {
    case 0:
      addDiagnostic(
        .error(
          noUnnamedSubscriptsIn: state.facts.inferredTypes[syntax.callee]!,
          at: program.ast[syntax.callee].site))
      return state.facts.assignErrorType(to: subject)

    case 1:
      // If there's a single candidate, we're looking at case 3a.
      let decl = candidates.first!
      let declType = realize(decl: decl)
      assert(decl.kind == SubscriptDecl.self)

      // Bail out if we can't get the type of the referred declaration.
      if declType.isError {
        return state.facts.assignErrorType(to: subject)
      }

      // Contextualize the type of the referred declaration.
      let instantiatedType = instantiate(
        declType, in: scope,
        cause: ConstraintCause(.callee, at: program.ast[syntax.callee].site))

      // Visit the arguments.
      let calleeType = SubscriptType(instantiatedType.shape)!
      if parametersMatching(
        arguments: syntax.arguments, of: syntax.callee, in: scope,
        expecting: calleeType.inputs, updating: &state)
      {
        // Register the callee's constraints.
        state.facts.append(instantiatedType.constraints)

        // Update the referred declaration map if necessary.
        if let c = NodeID<NameExpr>(syntax.callee) {
          referredDecls[c] = .member(decl)
        }

        return state.facts.constrain(subject, in: program.ast, toHaveType: calleeType.output)
      } else {
        return state.facts.assignErrorType(to: subject)
      }

    default:
      // Note: Create an overload constraint.
      fatalError("not implemented")
    }
  }

  private mutating func inferType(
    ofTupleExpr subject: NodeID<TupleExpr>,
    in scope: AnyScopeID,
    expecting expectedType: AnyType?,
    updating state: inout State
  ) -> AnyType {
    let elements = program.ast[subject].elements
    var elementTypes: [TupleType.Element] = []

    // If the expected type is a tuple compatible with the shape of the expression, propagate that
    // information down the expression tree. Otherwise, infer the type of the expression from the
    // leaves and use type constraints to detect potential mismatch.
    if let type = TupleType(expectedType),
      type.elements.elementsEqual(elements, by: { (a, b) in a.label == b.label?.value })
    {
      for i in 0 ..< elements.count {
        let elementType = inferType(
          of: elements[i].value, in: scope,
          expecting: type.elements[i].type, updating: &state)
        elementTypes.append(.init(label: elements[i].label?.value, type: elementType))
      }
    } else {
      for i in 0 ..< elements.count {
        let elementType = inferType(
          of: elements[i].value, in: scope,
          expecting: nil, updating: &state)
        elementTypes.append(.init(label: elements[i].label?.value, type: elementType))
      }
    }

    return state.facts.constrain(subject, in: program.ast, toHaveType: TupleType(elementTypes))
  }

  // MARK: Patterns

  /// Knowing `subject` occurs in `scope` and has a type compatible with `expectedType`, returns
  /// its inferred type with constraints on its sub-expressions and the nodes visited for which
  /// type checking has been deferred.
  mutating func inferType(
    of subject: AnyPatternID,
    in scope: AnyScopeID,
    expecting expectedType: AnyType?
  ) -> (type: AnyType, facts: InferenceFacts, deferred: [AnyDeferredQuery]) {
    var s: State = (facts: .init(), deferred: [])
    let t = inferType(
      of: subject, in: AnyScopeID(scope), expecting: expectedType, updating: &s)
    return (t, s.facts, s.deferred)
  }

  /// Returns the type of `subject` given it occurs in `scope`, using `expectedType` to propagate
  /// top-bottom type inference, and updating `state` with inference facts and nodes for which
  /// type checking has been deferred.
  private mutating func inferType(
    of subject: AnyPatternID,
    in scope: AnyScopeID,
    expecting expectedType: AnyType?,
    updating state: inout State
  ) -> AnyType {
    switch subject.kind {
    case BindingPattern.self:
      return inferType(
        ofBindingPattern: NodeID(subject)!, in: scope,
        expecting: expectedType, updating: &state)
    case ExprPattern.self:
      return inferType(
        ofExprPattern: NodeID(subject)!, in: scope,
        expecting: expectedType, updating: &state)
    case NamePattern.self:
      return inferType(
        ofNamePattern: NodeID(subject)!, in: scope,
        expecting: expectedType, updating: &state)
    case TuplePattern.self:
      return inferType(
        ofTuplePattern: NodeID(subject)!, in: scope,
        expecting: expectedType, updating: &state)
    case WildcardPattern.self:
      return expectedType ?? ^TypeVariable()
    default:
      unreachable()
    }
  }

  private mutating func inferType(
    ofBindingPattern subject: NodeID<BindingPattern>,
    in scope: AnyScopeID,
    expecting expectedType: AnyType?,
    updating state: inout State
  ) -> AnyType {
    // A binding pattern introduces additional type information when it has a type annotation. In
    // that case, the type denoted by the annotation is used to infer the type of the sub-pattern
    // and constrained to be a subtype of the expected type, if any.
    var subpatternType = expectedType
    if let a = program.ast[subject].annotation {
      if let subjectType = realize(a, in: scope)?.instance {
        if let t = expectedType {
          state.facts.append(
            SubtypingConstraint(
              subjectType, t,
              because: ConstraintCause(.annotation, at: program.ast[subject].site)))

        }
        subpatternType = subjectType
      } else {
        return .error
      }
    }

    return inferType(
      of: program.ast[subject].subpattern, in: scope,
      expecting: subpatternType, updating: &state)
  }

  private mutating func inferType(
    ofExprPattern subject: NodeID<ExprPattern>,
    in scope: AnyScopeID,
    expecting expectedType: AnyType?,
    updating state: inout State
  ) -> AnyType {
    inferType(of: program.ast[subject].expr, in: scope, expecting: expectedType, updating: &state)
  }

  private mutating func inferType(
    ofNamePattern subject: NodeID<NamePattern>,
    in scope: AnyScopeID,
    expecting expectedType: AnyType?,
    updating state: inout State
  ) -> AnyType {
    let nameDecl = program.ast[subject].decl
    let nameType = expectedType ?? ^TypeVariable(node: AnyNodeID(nameDecl))
    setInferredType(nameType, for: nameDecl)
    state.deferred.append(
      ^DeferredQuery(
        on: nameDecl,
        executedWith: { (checker, d, s) in
          checker.checkDeferred(varDecl: d, s)
        }))

    return nameType
  }

  private mutating func inferType(
    ofTuplePattern subject: NodeID<TuplePattern>,
    in scope: AnyScopeID,
    expecting expectedType: AnyType?,
    updating state: inout State
  ) -> AnyType {
    switch expectedType?.base {
    case let t as TupleType:
      // The pattern and the expected have a tuple shape.
      if t.elements.count != program.ast[subject].elements.count {
        // Invalid destructuring.
        diagnostics.insert(
          .error(invalidDestructuringOfType: expectedType!, at: program.ast[subject].site))
        return .error
      }

      var lLabels: [String?] = []
      var rLabels: [String?] = []

      // Visit the elements pairwise.
      for (a, b) in zip(program.ast[subject].elements, t.elements) {
        let elementType = inferType(of: a.pattern, in: scope, expecting: b.type, updating: &state)
        if elementType.isError { return .error }
        lLabels.append(a.label?.value)
        rLabels.append(b.label)
      }

      // Check that labels match.
      if lLabels != rLabels {
        diagnostics.insert(
          .error(labels: lLabels, incompatibleWith: rLabels, at: program.ast[subject].site))
        return .error
      }

      return expectedType!

    case is TypeVariable:
      // If the expected type is a variable, we can't infer anything more at this point.
      return expectedType!

    case .some:
      // If the expected type doesn't have a tuple shape, the pattern cannot match.
      diagnostics.insert(
        .error(invalidDestructuringOfType: expectedType!, at: program.ast[subject].site))
      return .error

    case nil:
      // Infer the shape of the expected type.
      var elements: [TupleType.Element] = []
      for a in program.ast[subject].elements {
        let elementType = inferType(
          of: a.pattern, in: scope,
          expecting: nil, updating: &state)
        if elementType.isError { return .error }
        elements.append(.init(label: a.label?.value, type: elementType))
      }
      return ^TupleType(elements)
    }
  }

  // MARK: Helpers

  /// If the labels of `arguments` matches those of `parameters`, visit the arguments' expressions
  /// to generate their type constraints assuming they have the corresponding type in `parameters`
  /// and returns `true`. Otherwise, returns `false`.
  private mutating func parametersMatching(
    arguments: [LabeledArgument],
    of callee: AnyExprID,
    in scope: AnyScopeID,
    expecting parameters: [CallableTypeParameter],
    updating state: inout State
  ) -> Bool {
    // Collect the argument and parameter labels.
    let argumentLabels = arguments.map({ $0.label?.value })
    let parameterLabels = parameters.map({ $0.label })

    // Check that the labels inferred from the callee are consistent with that of the call.
    if argumentLabels != parameterLabels {
      addDiagnostic(
        .error(
          labels: argumentLabels,
          incompatibleWith: parameterLabels,
          at: program.ast[callee].site))
      return false
    }

    // Create type constraints on arguments and parameters.
    for i in 0 ..< arguments.count {
      let argumentExpr = arguments[i].value

      // Infer the type of the argument, expecting it's the same as the parameter's bare type.
      let parameterType = ParameterType(parameters[i].type) ?? fatalError("invalid callee type")
      let argumentType = inferType(
        of: argumentExpr, in: scope, expecting: parameterType.bareType, updating: &state)

      // Nothing to constrain if the parameter's type is equal to the argument's type.
      if areEquivalent(parameterType.bareType, argumentType) { continue }

      state.facts.append(
        ParameterConstraint(
          argumentType, ^parameterType,
          because: ConstraintCause(.argument, at: program.ast[argumentExpr].site)))
    }

    return true
  }

  /// Visit `arguments` to generate their type constraints and returns a matching parameter list.
  private mutating func parametersMatching(
    arguments: [LabeledArgument],
    in scope: AnyScopeID,
    updating state: inout State
  ) -> [CallableTypeParameter] {
    var parameters: [CallableTypeParameter] = []
    parameters.reserveCapacity(arguments.count)

    for i in 0 ..< arguments.count {
      let argumentExpr = arguments[i].value
      let parameterType = ^TypeVariable()

      // Infer the type of the argument bottom-up.
      let argumentType = inferType(
        of: argumentExpr, in: scope,
        expecting: ^TypeVariable(node: AnyNodeID(argumentExpr)), updating: &state)

      state.facts.append(
        ParameterConstraint(
          argumentType, parameterType,
          because: ConstraintCause(.argument, at: program.ast[argumentExpr].site)))

      let argumentLabel = arguments[i].label?.value
      parameters.append(CallableTypeParameter(label: argumentLabel, type: parameterType))
    }

    return parameters
  }

  /// Constrains `name` to be a reference to either of the declarations in `candidates`.
  ///
  /// - Requires: `candidates` is not empty
  private mutating func bind(
    _ name: NodeID<NameExpr>,
    to candidates: [TypeChecker.NameResolutionResult.Candidate],
    updating state: inout State
  ) -> AnyType {
    precondition(!candidates.isEmpty)

    if let candidate = candidates.uniqueElement {
      // Bind the component to the resolved declaration and store its type.
      referredDecls[name] = candidate.reference
      state.facts.append(candidate.type.constraints)
      return state.facts.constrain(name, in: program.ast, toHaveType: candidate.type.shape)
    } else {
      // Create an overload set.
      let overloads: [OverloadConstraint.Candidate] = candidates.map({ (candidate) in
        return .init(
          reference: candidate.reference,
          type: candidate.type.shape,
          constraints: candidate.type.constraints,
          penalties: 0)
      })

      // Constrain the name to refer to one of the overloads.
      let nameType = AnyType(TypeVariable(node: AnyNodeID(name)))
      state.facts.append(
        OverloadConstraint(
          name, withType: nameType, refersToOneOf: overloads,
          because: ConstraintCause(.binding, at: program.ast[name].site)))
      return state.facts.constrain(name, in: program.ast, toHaveType: nameType)
    }
  }

  /// Folds a sequence of binary expressions.
  private mutating func fold(
    sequenceExpr expr: NodeID<SequenceExpr>,
    in scope: AnyScopeID
  ) -> FoldedSequenceExpr {
    let syntax = program.ast[expr]
    return fold(sequenceExprTail: syntax.tail[0...], into: .leaf(syntax.head), in: scope)
  }

  /// Folds the remainder of a sequence of binary expressions into `initialResult`.
  private mutating func fold(
    sequenceExprTail tail: ArraySlice<SequenceExpr.TailElement>,
    into initialResult: FoldedSequenceExpr,
    in scope: AnyScopeID
  ) -> FoldedSequenceExpr {
    var accumulator = initialResult

    for i in tail.indices {
      // Search for the operator declaration.
      let operatorStem = program.ast[tail[i].operator].name.value.stem
      let candidates = lookup(operator: operatorStem, notation: .infix, in: scope)

      switch candidates.count {
      case 0:
        addDiagnostic(
          .error(undefinedOperator: operatorStem, at: program.ast[tail[i].operator].site))
        accumulator.append(
          operator: (expr: tail[i].operator, precedence: nil),
          right: tail[i].operand)

      case 1:
        let precedence = program.ast[candidates[0]].precedenceGroup?.value
        accumulator.append(
          operator: (expr: tail[i].operator, precedence: precedence),
          right: tail[i].operand)

      default:
        // TODO: should probably emit a diagnostic. Operator declarations cannot be overloaded.
        fatalError("not implemented")
      }
    }

    return accumulator
  }

}<|MERGE_RESOLUTION|>--- conflicted
+++ resolved
@@ -348,13 +348,8 @@
 
       // We're done if we couldn't find any initializer.
       if initCandidates.isEmpty {
-<<<<<<< HEAD
-        addDiagnostic(.error(undefinedName: initName.value, at: initName.site))
-        return state.facts.assignErrorType(to: syntax.callee)
-=======
-        _ = facts.assignErrorType(to: syntax.callee)
-        return facts.assignErrorType(to: subject)
->>>>>>> ffe739bc
+        _ = state.facts.assignErrorType(to: syntax.callee)
+        return state.facts.assignErrorType(to: subject)
       }
 
       if let pick = initCandidates.uniqueElement {
